--- conflicted
+++ resolved
@@ -7,10 +7,6 @@
     <application android:allowBackup="true" android:label="@string/app_name"
         android:supportsRtl="true">
 
-<<<<<<< HEAD
-        <service android:name=".kafka.DataSendService" />
-=======
         <service android:name=".util.DiskSpaceService"/>
->>>>>>> c061ae5a
     </application>
 </manifest>