/*
 * Copyright 2017 The Hyve
 *
 * Licensed under the Apache License, Version 2.0 (the "License");
 * you may not use this file except in compliance with the License.
 * You may obtain a copy of the License at
 *
 * http://www.apache.org/licenses/LICENSE-2.0
 *
 * Unless required by applicable law or agreed to in writing, software
 * distributed under the License is distributed on an "AS IS" BASIS,
 * WITHOUT WARRANTIES OR CONDITIONS OF ANY KIND, either express or implied.
 * See the License for the specific language governing permissions and
 * limitations under the License.
 */

package org.radarcns.android.device;

import android.app.Notification;
import android.app.PendingIntent;
import android.app.Service;
import android.bluetooth.BluetoothAdapter;
import android.content.*;
import android.os.*;
import android.support.annotation.CallSuper;
import android.support.annotation.NonNull;
import android.support.annotation.Nullable;
import android.util.Pair;
import org.apache.avro.specific.SpecificRecord;
import org.radarcns.android.R;
import org.radarcns.android.RadarApplication;
import org.radarcns.android.RadarConfiguration;
import org.radarcns.android.auth.AppAuthState;
import org.radarcns.android.data.DataCache;
import org.radarcns.android.data.TableDataHandler;
import org.radarcns.android.kafka.ServerStatusListener;
import org.radarcns.android.util.DiskSpaceService;
import org.radarcns.config.ServerConfig;
import org.radarcns.data.Record;
import org.radarcns.key.MeasurementKey;
import org.radarcns.producer.SchemaRetriever;
import org.radarcns.topic.AvroTopic;
import org.slf4j.Logger;
import org.slf4j.LoggerFactory;

import java.io.IOException;
import java.net.MalformedURLException;
<<<<<<< HEAD
import java.util.List;
import java.util.Map;
import java.util.Objects;
import java.util.Set;
=======
import java.util.*;
>>>>>>> c061ae5a
import java.util.concurrent.atomic.AtomicInteger;

import static org.radarcns.android.RadarConfiguration.*;

/**
 * A service that manages a DeviceManager and a TableDataHandler to send store the data of a
 * wearable device and send it to a Kafka REST proxy.
 *
 * Specific wearables should extend this class.
 */
public abstract class DeviceService extends Service implements DeviceStatusListener, ServerStatusListener {
    private static final int ONGOING_NOTIFICATION_ID = 11;
    private static final String PREFIX = "org.radarcns.android.";
    public static final String SERVER_STATUS_CHANGED = PREFIX + "ServerStatusListener.Status";
    public static final String SERVER_RECORDS_SENT_TOPIC = PREFIX + "ServerStatusListener.topic";
    public static final String SERVER_RECORDS_SENT_NUMBER = PREFIX + "ServerStatusListener.lastNumberOfRecordsSent";
    public static final String CACHE_TOPIC = PREFIX + "DataCache.topic";
    public static final String CACHE_RECORDS_UNSENT_NUMBER = PREFIX + "DataCache.numberOfRecords.first";
    public static final String CACHE_RECORDS_SENT_NUMBER = PREFIX + "DataCache.numberOfRecords.second";
    public static final String DEVICE_SERVICE_CLASS = PREFIX + "DeviceService.getClass";
    public static final String DEVICE_STATUS_CHANGED = PREFIX + "DeviceStatusListener.Status";
    public static final String DEVICE_STATUS_NAME = PREFIX + "Devicemanager.getName";
    public static final String DEVICE_CONNECT_FAILED = PREFIX + "DeviceStatusListener.deviceFailedToConnect";

    /** Stops the device when bluetooth is disabled. */
    private final BroadcastReceiver mBluetoothReceiver = new BroadcastReceiver() {
        @Override
        public void onReceive(Context context, Intent intent) {
            final String action = intent.getAction();

            if (action.equals(BluetoothAdapter.ACTION_STATE_CHANGED)) {
                final int state = intent.getIntExtra(
                        BluetoothAdapter.EXTRA_STATE, BluetoothAdapter.ERROR);
                switch (state) {
                    case BluetoothAdapter.STATE_TURNING_OFF: case BluetoothAdapter.STATE_OFF:
                        logger.warn("Bluetooth is off");
                        stopDeviceManager(unsetDeviceManager());
                        break;
                    default:
                        logger.debug("Bluetooth is in state {}", state);
                        break;
                }
            }
        }
    };

    private static final Logger logger = LoggerFactory.getLogger(DeviceService.class);
    private TableDataHandler dataHandler;
    private DeviceManager deviceScanner;
    private DeviceBinder mBinder;
    private final AtomicInteger numberOfActivitiesBound = new AtomicInteger(0);
    private boolean isInForeground;
    private boolean isConnected;
    private int latestStartId = -1;
    private String userId;
    private ServiceConnection diskSpaceChecker;

    @CallSuper
    @Override
    public void onCreate() {
        logger.info("Creating DeviceService {}", this);
        super.onCreate();
        mBinder = createBinder();

        // Register for broadcasts on BluetoothAdapter state change
        IntentFilter filter = new IntentFilter(BluetoothAdapter.ACTION_STATE_CHANGED);
        registerReceiver(mBluetoothReceiver, filter);

        diskSpaceChecker = null;

        synchronized (this) {
            numberOfActivitiesBound.set(0);
            isInForeground = false;
            deviceScanner = null;
        }
    }

    @CallSuper
    @Override
    public void onDestroy() {
        logger.info("Destroying DeviceService {}", this);
        super.onDestroy();
        // Unregister broadcast listeners
        unregisterReceiver(mBluetoothReceiver);
        stopDeviceManager(unsetDeviceManager());

        if (diskSpaceChecker != null) {
            unbindService(diskSpaceChecker);
            diskSpaceChecker = null;
        }

        try {
            dataHandler.close();
        } catch (IOException e) {
            // do nothing
        }
    }

    @CallSuper
    @Override
    public int onStartCommand(Intent intent, int flags, int startId) {
        logger.info("Starting DeviceService {}", this);
        synchronized (this) {
            latestStartId = startId;
        }
        if (intent != null) {
            onInvocation(intent.getExtras());
        }
        // If we get killed, after returning from here, restart
        // keep all the configuration from the previous iteration
        return START_REDELIVER_INTENT;
    }

    @Nullable
    @Override
    public IBinder onBind(Intent intent) {
        onRebind(intent);
        return mBinder;
    }

    @CallSuper
    @Override
    public void onRebind(Intent intent) {
        logger.info("Received (re)bind in {}", this);
        numberOfActivitiesBound.incrementAndGet();
        if (intent != null) {
            Bundle extras = intent.getExtras();
            onInvocation(extras);

            if (RadarConfiguration.getBooleanExtra(extras, DISK_SPACE_CHECK_ENABLE, false)
                    && diskSpaceChecker == null) {
                diskSpaceChecker = new ServiceConnection() {
                    @Override
                    public void onServiceConnected(ComponentName name, IBinder service) {
                        // noop
                    }

                    @Override
                    public void onServiceDisconnected(ComponentName name) {
                        // noop
                    }
                };

                Intent diskSpaceIntent = new Intent(this, DiskSpaceService.class);
                diskSpaceIntent.putExtras(extras);
                bindService(diskSpaceIntent, diskSpaceChecker, BIND_AUTO_CREATE);
            }
        }
    }

    @Override
    public boolean onUnbind(Intent intent) {
        logger.info("Received unbind in {}", this);
        stopSelfIfUnconnected();
        return true;
    }

    @Override
    public void deviceFailedToConnect(String deviceName) {
        Intent statusChanged = new Intent(DEVICE_CONNECT_FAILED);
        statusChanged.putExtra(DEVICE_SERVICE_CLASS, getClass().getName());
        statusChanged.putExtra(DEVICE_STATUS_NAME, deviceName);
        sendBroadcast(statusChanged);
    }


    private void broadcastDeviceStatus(String name, DeviceStatusListener.Status status) {
        Intent statusChanged = new Intent(DEVICE_STATUS_CHANGED);
        statusChanged.putExtra(DEVICE_STATUS_CHANGED, status.ordinal());
        statusChanged.putExtra(DEVICE_SERVICE_CLASS, getClass().getName());
        if (name != null) {
            statusChanged.putExtra(DEVICE_STATUS_NAME, name);
        }
        sendBroadcast(statusChanged);
    }

    @Override
    public void deviceStatusUpdated(DeviceManager deviceManager, DeviceStatusListener.Status status) {
        switch (status) {
            case CONNECTED:
                synchronized (this) {
                    isConnected = true;
                }
                startBackgroundListener();
                break;
            case DISCONNECTED:
                stopBackgroundListener();
                stopDeviceManager(deviceManager);
                synchronized (this) {
                    deviceScanner = null;
                    isConnected = false;
                }
                stopSelfIfUnconnected();
                break;
            default:
                // do nothing
                break;
        }
        broadcastDeviceStatus(deviceManager.getName(), status);
    }

    /** Stop service if no devices or activities are connected to it. */
    protected void stopSelfIfUnconnected() {
        int startId;
        synchronized (this) {
            if (numberOfActivitiesBound.get() > 0 || isConnected) {
                return;
            }
            startId = latestStartId;
        }
        logger.info("Stopping self if latest start ID was {}", startId);
        stopSelf(startId);
    }

    /** Maintain current service in the background. */
    public void startBackgroundListener() {
        logger.info("Preventing {} to get stopped.", this);
        synchronized (this) {
            if (isInForeground) {
                return;
            }
            isInForeground = true;
        }
        Context context = getApplicationContext();
        Intent notificationIntent = new Intent(context, DeviceService.class);
        PendingIntent pendingIntent = PendingIntent.getActivity(context, 0, notificationIntent, 0);

        startForeground(ONGOING_NOTIFICATION_ID, createBackgroundNotification(pendingIntent));
    }

    protected Notification createBackgroundNotification(PendingIntent intent) {
        Notification.Builder notificationBuilder = new Notification.Builder(
                getApplicationContext());
        notificationBuilder
                .setContentIntent(intent)
                .setTicker(getText(R.string.service_notification_ticker))
                .setContentText(getText(R.string.service_notification_text))
                .setContentTitle(getText(R.string.service_notification_title));

        ((RadarApplication)getApplication()).updateNotificationAppSettings(notificationBuilder);

        return notificationBuilder.build();
    }

    /** Service no longer needs to be maintained in the background. */
    public void stopBackgroundListener() {
        logger.info("{} may be stopped.", this);
        synchronized (this) {
            if (!isInForeground) {
                return;
            }
            isInForeground = false;
        }
        stopForeground(true);
    }

    private synchronized DeviceManager unsetDeviceManager() {
        DeviceManager tmpManager = deviceScanner;
        deviceScanner = null;
        return tmpManager;
    }

    private void stopDeviceManager(DeviceManager deviceManager) {
        if (deviceManager != null) {
            if (!deviceManager.isClosed()) {
                try {
                    deviceManager.close();
                } catch (IOException e) {
                    logger.warn("Failed to close device scanner", e);
                }
            }
        }
    }

    @Override
    public void updateServerStatus(ServerStatusListener.Status status) {
        Intent statusIntent = new Intent(SERVER_STATUS_CHANGED);
        statusIntent.putExtra(SERVER_STATUS_CHANGED, status.ordinal());
        statusIntent.putExtra(DEVICE_SERVICE_CLASS, getClass().getName());
        sendBroadcast(statusIntent);
    }

    @Override
    public void updateRecordsSent(String topicName, int numberOfRecords) {
        Intent recordsIntent = new Intent(SERVER_RECORDS_SENT_TOPIC);
        // Signal that a certain topic changed, the key of the map retrieved by getRecordsSent().
        recordsIntent.putExtra(SERVER_RECORDS_SENT_TOPIC, topicName);
        recordsIntent.putExtra(SERVER_RECORDS_SENT_NUMBER, numberOfRecords);
        recordsIntent.putExtra(DEVICE_SERVICE_CLASS, getClass().getName());
        sendBroadcast(recordsIntent);
    }

    /**
     * New device manager for the current device.
     */
    protected abstract DeviceManager createDeviceManager();

    /**
     * Default state when no device manager is active.
     */
    protected abstract BaseDeviceState getDefaultState();

    /** Kafka topics that this service will send data to. */
    protected abstract DeviceTopics getTopics();

    /**
     * Topics that should cache information. This implementation returns all topics in
     * getTopics().getTopics().
     */
    protected List<AvroTopic<MeasurementKey, ? extends SpecificRecord>> getCachedTopics() {
        return getTopics().getTopics();
    }

    public synchronized void setUserId(@NonNull String userId) {
        Objects.requireNonNull(userId);
        this.userId = userId;
        if (deviceScanner != null) {
            deviceScanner.getState().getId().setUserId(userId);
        }
    }

    public BaseDeviceState startRecording(@NonNull Set<String> acceptableIds) {
        DeviceManager localManager = getDeviceManager();
        if (getUserId() == null) {
            throw new IllegalStateException("Cannot start recording: user ID is not set.");
        }
        if (localManager == null) {
            logger.info("Starting recording");
            synchronized (this) {
                if (deviceScanner == null) {
                    deviceScanner = createDeviceManager();
                    deviceScanner.start(acceptableIds);
                }
            }
        }
        return getDeviceManager().getState();
    }

    public void stopRecording() {
        stopDeviceManager(unsetDeviceManager());
        logger.info("Stopped recording {}", this);
    }

    protected class DeviceBinder extends Binder implements DeviceServiceBinder {
        @Override
        public <V extends SpecificRecord> List<Record<MeasurementKey, V>> getRecords(
                @NonNull AvroTopic<MeasurementKey, V> topic, int limit) throws IOException {
            TableDataHandler localDataHandler = getDataHandler();
            if (localDataHandler == null) {
                return Collections.emptyList();
            }
            return localDataHandler.getCache(topic).getRecords(limit);
        }

        @Override
        public BaseDeviceState getDeviceStatus() {
            DeviceManager localManager = getDeviceManager();
            if (localManager == null) {
                return getDefaultState();
            }
            return localManager.getState();
        }

        @Override
        public String getDeviceName() {
            DeviceManager localManager = getDeviceManager();
            if (localManager == null) {
                return null;
            }
            return localManager.getName();
        }

        @Override
        public BaseDeviceState startRecording(@NonNull Set<String> acceptableIds) {
            return DeviceService.this.startRecording(acceptableIds);
        }

        @Override
        public void stopRecording() {
            DeviceService.this.stopRecording();
        }

        @Override
        public ServerStatusListener.Status getServerStatus() {
            TableDataHandler localDataHandler = getDataHandler();
            if (localDataHandler == null) {
                return ServerStatusListener.Status.DISCONNECTED;
            }
            return localDataHandler.getStatus();
        }

        @Override
        public Map<String,Integer> getServerRecordsSent() {
            TableDataHandler localDataHandler = getDataHandler();
            if (localDataHandler == null) {
                return Collections.emptyMap();
            }
            return localDataHandler.getRecordsSent();
        }

        @Override
        public void updateConfiguration(Bundle bundle) {
            onInvocation(bundle);
        }

        @Override
        public Pair<Long, Long> numberOfRecords() {
            long unsent = -1L;
            long sent = -1L;
            TableDataHandler localDataHandler = getDataHandler();
            if (localDataHandler != null) {
                for (DataCache<?, ?> cache : localDataHandler.getCaches().values()) {
                    Pair<Long, Long> pair = cache.numberOfRecords();
                    if (pair.first != -1L) {
                        if (unsent == -1L) {
                            unsent = pair.first;
                        } else {
                            unsent += pair.first;
                        }
                    }
                    if (pair.second != -1L) {
                        if (sent == -1L) {
                            sent = pair.second;
                        } else {
                            sent += pair.second;
                        }
                    }
                }
            }
            return new Pair<>(unsent, sent);
        }

        @Override
        public void setUserId(@NonNull String userId) {
            DeviceService.this.setUserId(userId);
        }

        @Override
        public boolean onTransact(int code, Parcel data, Parcel reply, int flags) throws RemoteException {
            throw new UnsupportedOperationException();
        }
    }

    /**
     * Override this function to get any parameters from the given intent.
     * @param bundle intent extras that the activity provided.
     */
    @CallSuper
    protected void onInvocation(Bundle bundle) {
        TableDataHandler localDataHandler;

        ServerConfig kafkaConfig = null;
        SchemaRetriever remoteSchemaRetriever = null;
        boolean unsafeConnection = RadarConfiguration.getBooleanExtra(bundle, UNSAFE_KAFKA_CONNECTION, false);
        if (RadarConfiguration.hasExtra(bundle, KAFKA_REST_PROXY_URL_KEY)) {
            String urlString = RadarConfiguration.getStringExtra(bundle, KAFKA_REST_PROXY_URL_KEY);
            if (!urlString.isEmpty()) {
                try {
                    ServerConfig schemaRegistry = new ServerConfig(RadarConfiguration.getStringExtra(bundle, SCHEMA_REGISTRY_URL_KEY));
                    schemaRegistry.setUnsafe(unsafeConnection);
                    remoteSchemaRetriever = new SchemaRetriever(schemaRegistry, 30);
                    kafkaConfig = new ServerConfig(urlString);
                    kafkaConfig.setUnsafe(unsafeConnection);
                } catch (MalformedURLException ex) {
                    logger.error("Malformed Kafka server URL {}", urlString);
                    throw new IllegalArgumentException(ex);
                }
            }
        }

        boolean sendOnlyWithWifi = RadarConfiguration.getBooleanExtra(
                bundle, SEND_ONLY_WITH_WIFI, true);

        AppAuthState authState = new AppAuthState(bundle);
        int maxBytes = RadarConfiguration.getIntExtra(
                bundle, MAX_CACHE_SIZE, Integer.MAX_VALUE);

        boolean newlyCreated;
        synchronized (this) {
            if (dataHandler == null) {
                try {
                    dataHandler = new TableDataHandler(
                            this, kafkaConfig, remoteSchemaRetriever, getCachedTopics(), maxBytes,
                            sendOnlyWithWifi, authState);
                    newlyCreated = true;
                } catch (IOException ex) {
                    logger.error("Failed to instantiate Data Handler", ex);
                    throw new IllegalStateException(ex);
                }
            } else {
                newlyCreated = false;
            }
            localDataHandler = dataHandler;
        }

        if (!newlyCreated) {
            if (kafkaConfig == null) {
                localDataHandler.disableSubmitter();
            } else {
                localDataHandler.setKafkaConfig(kafkaConfig);
                localDataHandler.setSchemaRetriever(remoteSchemaRetriever);
            }
            localDataHandler.setMaximumCacheSize(maxBytes);
            localDataHandler.setAuthState(authState);
        }

        localDataHandler.setSendOnlyWithWifi(sendOnlyWithWifi);
        localDataHandler.setCompression(RadarConfiguration.getBooleanExtra(
                bundle, SEND_WITH_COMPRESSION, false));

        if (RadarConfiguration.hasExtra(bundle, DATA_RETENTION_KEY)) {
            localDataHandler.setDataRetention(
                    RadarConfiguration.getLongExtra(bundle, DATA_RETENTION_KEY));
        }
        if (RadarConfiguration.hasExtra(bundle, KAFKA_UPLOAD_RATE_KEY)) {
            localDataHandler.setKafkaUploadRate(
                    RadarConfiguration.getLongExtra(bundle, KAFKA_UPLOAD_RATE_KEY));
        }
        if (RadarConfiguration.hasExtra(bundle, KAFKA_RECORDS_SEND_LIMIT_KEY)) {
            localDataHandler.setKafkaRecordsSendLimit(
                    RadarConfiguration.getIntExtra(bundle, KAFKA_RECORDS_SEND_LIMIT_KEY));
        }
        if (RadarConfiguration.hasExtra(bundle, SENDER_CONNECTION_TIMEOUT_KEY)) {
            localDataHandler.setSenderConnectionTimeout(
                    RadarConfiguration.getLongExtra(bundle, SENDER_CONNECTION_TIMEOUT_KEY));
        }
        if (RadarConfiguration.hasExtra(bundle, DATABASE_COMMIT_RATE_KEY)) {
            localDataHandler.setDatabaseCommitRate(
                    RadarConfiguration.getLongExtra(bundle, DATABASE_COMMIT_RATE_KEY));
        }
        if (RadarConfiguration.hasExtra(bundle, DEFAULT_GROUP_ID_KEY)) {
            setUserId(RadarConfiguration.getStringExtra(bundle, DEFAULT_GROUP_ID_KEY));
        }
        if (RadarConfiguration.hasExtra(bundle, KAFKA_UPLOAD_MINIMUM_BATTERY_LEVEL)) {
            localDataHandler.setMinimumBatteryLevel(RadarConfiguration.getFloatExtra(bundle,
                    KAFKA_UPLOAD_MINIMUM_BATTERY_LEVEL));
        }

        if (newlyCreated) {
            localDataHandler.addStatusListener(this);
            localDataHandler.start();
        } else if (kafkaConfig != null) {
            localDataHandler.enableSubmitter();
        }
    }

    public synchronized TableDataHandler getDataHandler() {
        return dataHandler;
    }

    public synchronized DeviceManager getDeviceManager() {
        return deviceScanner;
    }

<<<<<<< HEAD
=======
    /** Get the service local binder. */
    @NonNull
    protected DeviceBinder createBinder() {
        return new DeviceBinder();
    }

>>>>>>> c061ae5a
    /** User ID to send data for. */
    public String getUserId() {
        return userId;
    }

    @Override
    public String toString() {
        DeviceManager localManager = getDeviceManager();
        if (localManager == null) {
            return getClass().getSimpleName() + "<null>";
        } else {
            return getClass().getSimpleName() + "<" + localManager.getName() + ">";
        }
    }
}<|MERGE_RESOLUTION|>--- conflicted
+++ resolved
@@ -45,14 +45,7 @@
 
 import java.io.IOException;
 import java.net.MalformedURLException;
-<<<<<<< HEAD
-import java.util.List;
-import java.util.Map;
-import java.util.Objects;
-import java.util.Set;
-=======
 import java.util.*;
->>>>>>> c061ae5a
 import java.util.concurrent.atomic.AtomicInteger;
 
 import static org.radarcns.android.RadarConfiguration.*;
@@ -607,15 +600,12 @@
         return deviceScanner;
     }
 
-<<<<<<< HEAD
-=======
     /** Get the service local binder. */
     @NonNull
     protected DeviceBinder createBinder() {
         return new DeviceBinder();
     }
 
->>>>>>> c061ae5a
     /** User ID to send data for. */
     public String getUserId() {
         return userId;
