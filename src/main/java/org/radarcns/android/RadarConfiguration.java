--- conflicted
+++ resolved
@@ -68,17 +68,14 @@
     public static final String SEND_ONLY_WITH_WIFI = "send_only_with_wifi";
     public static final String SEND_WITH_COMPRESSION = "send_with_compression";
     public static final String UNSAFE_KAFKA_CONNECTION = "unsafe_kafka_connection";
-<<<<<<< HEAD
     public static final String OAUTH2_AUTHORIZE_URL = "oauth2_authorize_url";
     public static final String OAUTH2_TOKEN_URL = "oauth2_token_url";
     public static final String OAUTH2_REDIRECT_URL = "oauth2_redirect_url";
     public static final String OAUTH2_CLIENT_ID = "oauth2_client_id";
-=======
     public static final String MIN_DISK_SPACE = "disk_space_notification_min_mb";
     public static final String DISK_SPACE_CHECK_TIMEOUT = "disk_space_notification_poll_minutes";
     public static final String DISK_SPACE_CHECK_RENOTIFY = "disk_space_notification_cooldown_minutes";
     public static final String DISK_SPACE_CHECK_ENABLE = "disk_space_notification_enable";
->>>>>>> 9fa1c67f
 
     public static final Pattern IS_TRUE = Pattern.compile(
             "^(1|true|t|yes|y|on)$", CASE_INSENSITIVE);
