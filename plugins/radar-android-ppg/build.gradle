apply from: "$rootDir/gradle/android.gradle"

android {
    namespace "org.radarbase.passive.ppg"
}

//---------------------------------------------------------------------------//
// Configuration                                                             //
//---------------------------------------------------------------------------//

description = 'Plugin for RADAR passive remote monitoring app for measuring PPG using a phone camera'

//---------------------------------------------------------------------------//
// Sources and classpath configurations                                      //
//---------------------------------------------------------------------------//

dependencies {
    api project(':radar-commons-android')
<<<<<<< HEAD
    implementation 'androidx.appcompat:appcompat:1.5.1'
=======
    implementation 'androidx.appcompat:appcompat:1.6.1'
>>>>>>> 71fe7e05
    implementation 'androidx.legacy:legacy-support-v4:1.0.0'
    implementation 'com.google.android.material:material:1.8.0'
    implementation 'androidx.constraintlayout:constraintlayout:2.1.4'
}

apply from: "$rootDir/gradle/publishing.gradle"<|MERGE_RESOLUTION|>--- conflicted
+++ resolved
@@ -16,11 +16,7 @@
 
 dependencies {
     api project(':radar-commons-android')
-<<<<<<< HEAD
-    implementation 'androidx.appcompat:appcompat:1.5.1'
-=======
     implementation 'androidx.appcompat:appcompat:1.6.1'
->>>>>>> 71fe7e05
     implementation 'androidx.legacy:legacy-support-v4:1.0.0'
     implementation 'com.google.android.material:material:1.8.0'
     implementation 'androidx.constraintlayout:constraintlayout:2.1.4'
