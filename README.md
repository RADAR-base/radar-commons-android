# RADAR-Commons-Android

[![Build Status](https://travis-ci.org/RADAR-base/radar-commons-android.svg?branch=master)](https://travis-ci.org/RADAR-base/radar-commons-android)

Base module for the RADAR passive remote monitoring app. Plugins for that app should implement the API from this base library. Also user interfaces should use this as a base. Currently, the main user interface is [RADAR-AndroidApplication](https://github.com/RADAR-base/radar-prmt-android.git).

## Configuration

This library takes the following firebase parameters:

| Parameter | Type | Default | Description |
| --------- | ---- | ------- | ----------- |
| `kafka_rest_proxy_url` | URL | `<empty>` | URL of a Kafka REST Proxy or RADAR-Gateway to send data to. |
| `schema_registry_url` | URL | `<empty>` | URL of a Kafka Schema Registry to sync schemas with. |
| `management_portal_url` | URL | `<empty>` | URL of the RADAR Management Portal. If empty, the Management Portal will not be used. |
| `unsafe_kafka_connection` | boolean | `false` | Whether to accept unsafe HTTPS certificates. Only meant to be set to `true` in development environments. |
| `device_services_to_connect` | string | `<empty>` | A space-separated list of device service providers to connect. The `org.radarcns` prefix may be excluded. |
| `kafka_records_send_limit` | int | 1000 | Number of records to send in a single request. |
| `kafka_upload_rate` | int (s) | 50 | Rate after which to send data. In addition, after every `kafka_upload_rate` divided by 5 seconds, if more than `kafka_records_send_limit` are in the buffer, these are sent immediately. |
| `database_commit_rate` | int (ms) | 10000 (= 10 seconds) | Rate of committing new data to disk. If the application crashes, at most this interval of data will be lost. |
| `sender_connection_timeout` | int (s) | 120 | HTTP timeout setting for data uploading. |
| `kafka_upload_minimum_battery_level` | int (s) | 0.1 (= 10%) | Battery level percentage below which to stop sending data. Data will still be collected. |
| `max_cache_size_bytes` | long (byte) | 450000000 | Maximum number of bytes per topic to store. |
| `send_only_with_wifi` | boolean | `true` | Whether to send only when WiFi is connected. If false, for example LTE would also be used. |
| `send_over_data_high_priority_only` | boolean | `true` | Only the data of high priority topics will be sent over LTE. Only used if `send_only_with_wifi` is set to `true`. High priority topics are determined by the `topics_high_priority` property. |
| `topics_high_priority` | string | `<empty>` | A comma separated list of topics that should be considered high priority. |
| `send_with_compression` | boolean | `true` | Send data with GZIP compression. This requires RADAR-Gateway to be installed in front of the Kafka REST Proxy. |
| `firebase_fetch_timeout_ms` | long (ms) | 43200000 (= 12 hours) | Interval for fetching new Firebase configuration if the app is not active. |
| `send_binary_data` | boolean | `true` | Send data using a binary protocol. If the server does not support it, the app will fall back to regular JSON protocol. |

## Usage

Include this repository by adding the following snippet to your Android `build.gradle` file:
```gradle
repositories {
    jcenter()
}
dependencies {
<<<<<<< HEAD
    api 'org.radarcns:radar-commons-android:0.8.2'
=======
    api 'org.radarcns:radar-commons-android:0.8.1'
>>>>>>> dd0fd08a
}
```

### Creating a plugin

To add device types to the passive remote monitoring Android app, create a plugin using the following steps (see the [RADAR-Android-Phone repository](https://github.com/RADAR-base/radar-android-phone.git) as an example):

First, create an Android Library project. Include RADAR Commons Android as a module in `build.gradle`.

1. Add the schemas of the data you intend to send to the [RADAR-CNS Schemas repository](https://github.com/RADAR-base/RADAR-Schemas). Your record keys should be `org.radarcns.kafka.ObservationKey`. Be sure to set the `namespace` property to `org.radarcns.mydevicetype` so that generated classes will be put in the right package. All values should have `time` and `timeReceived` fields, with type `double`. These represent the time in seconds since the Unix Epoch (1 January 1970, 00:00:00 UTC). Subsecond precision is possible by using floating point decimals. Until those schemas are published, generate them using Avro tools. Find `avro-tools-1.8.2.jar` by going to <http://www.apache.org/dyn/closer.cgi/avro/>, choosing a mirror, and then downloading `avro-1.8.2/java/avro-tools-1.8.2.jar`. You can now generate source code for a schema `myschema.avsc` with the following command:
    ```shell
    java -jar avro-tools-1.8.2.jar compile -string schema path/to/myschema.avsc path/to/plugin/src/main/java
    ```
    Once the schemas are published as part of the central schemas repository, you can remove the generated files again. Do not publish a non-alpha version of your plugin without the central schemas being published, otherwise there may be class conflicts later on.
2. Create a new package `org.radarcns.mydevicetype`. In that package, create classes that:
    - implement `org.radarcns.android.device.DeviceManager` to connect to a device and collect its data, register all Kafka topics in its constructor.
    - implement a `org.radarcns.android.DeviceState` to keep the current state of the device or simply use `org.radarcns.android.BaseDeviceState`.
    - subclass `org.radarcns.android.device.DeviceService` to run the device manager in.
    - subclass a `org.radarcns.android.device.DeviceServiceProvider` that exposes the new service.
3. Add a new service element to `AndroidManifest.xml`, referencing the newly created device service. Also add all the required permissions there. Set all features as optional.
4. Add the `DeviceServiceProvider` you just created to the `device_services_to_connect` property in `app/src/main/res/xml/remote_config_defaults.xml`.

Make a pull request once the code is working.

### Creating an application

To create an Android App, follow the following steps:

1. Include this module in the Gradle dependencies, and also all plugins that you would like to use
2. Update your code with
     - A main activity that extends `org.radarcns.android.MainActivity`.
     - A main activity view that extends `org.radarcns.android.MainActivityView`. This should reference a layout and update its values based on the services that are connected to the main activity.
     - An application class that extends `org.radarcns.android.RadarApplication`.
     - A login activity that extends `org.radarcns.android.auth.LoginActivity`. Implement any `org.radarncs.android.auth.LoginManager` classes to be able to log in.
     - If wanted, create a `BroadcastListener` that listens to the `ACTION_BOOT_COMPLETED` event and starts your `MainActivity` subclass. Configure it with the `MainActivity.configureRunAtBoot(Class)` method.
3. In `AndroidManifest.xml`, add your application and service. If wanted add your boot-listener to listen to `ACTION_BOOT_COMPLETED` events and set `enabled` to `false`.
4. Copy `src/main/res/xml/remote_config_defaults_template.xml` to `app/src/main/res/xml/remote_config_defaults.xml` and insert all needed values there.

## Contributing

For latest code use `dev` branch. Code should be formatted using the [Google Java Code Style Guide](https://google.github.io/styleguide/javaguide.html), except using 4 spaces as indentation.

If you want to contribute a feature or fix browse our [issues](https://github.com/RADAR-base/radar-commons-android/issues), and please make a pull request.<|MERGE_RESOLUTION|>--- conflicted
+++ resolved
@@ -36,11 +36,7 @@
     jcenter()
 }
 dependencies {
-<<<<<<< HEAD
     api 'org.radarcns:radar-commons-android:0.8.2'
-=======
-    api 'org.radarcns:radar-commons-android:0.8.1'
->>>>>>> dd0fd08a
 }
 ```
 
