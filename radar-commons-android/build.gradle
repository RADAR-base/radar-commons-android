/*
 * Copyright 2017 The Hyve
 *
 * Licensed under the Apache License, Version 2.0 (the "License");
 * you may not use this file except in compliance with the License.
 * You may obtain a copy of the License at
 *
 * http://www.apache.org/licenses/LICENSE-2.0
 *
 * Unless required by applicable law or agreed to in writing, software
 * distributed under the License is distributed on an "AS IS" BASIS,
 * WITHOUT WARRANTIES OR CONDITIONS OF ANY KIND, either express or implied.
 * See the License for the specific language governing permissions and
 * limitations under the License.
 */

apply from: "$rootDir/gradle/android.gradle"

android {
    defaultConfig {
        buildConfigField("String", "VERSION_NAME", "\"${project.version}\"")
    }
    buildFeatures {
        viewBinding true
    }
}

description = 'Kafka backend for processing device data.'

dependencies {
    api ('org.radarbase:radar-commons:0.13.2') {
        exclude group: 'org.json', module: 'json'
        exclude group: 'org.apache.avro', module: 'avro'
    }
    api ('org.radarbase:radar-schemas-commons:0.7.1') {
        exclude group: 'org.apache.avro', module: 'avro'
    }
<<<<<<< HEAD
    api(project(':avro-android'))
    api("org.slf4j:slf4j-api:1.7.31")
    api "androidx.appcompat:appcompat:1.3.0"
=======
    //noinspection GradleDependency
    api (group: 'org.apache.avro', name: 'avro', version: '1.8.2') {
        exclude group: 'com.thoughtworks.paranamer', module: 'paranamer'
        exclude group: 'org.xerial.snappy', module: 'snappy-java'
        exclude group: 'org.tukaani', module: 'xz'
        exclude group: 'org.apache.commons', module: 'commons-compress'
    }
    api "androidx.appcompat:appcompat:1.3.1"
>>>>>>> 6b6aeb99
    implementation "com.squareup.okhttp3:okhttp:4.9.1"

    implementation "androidx.localbroadcastmanager:localbroadcastmanager:1.0.0"
    implementation "androidx.legacy:legacy-support-v4:1.0.0"

    api "androidx.lifecycle:lifecycle-service:2.3.1"

    implementation 'com.google.firebase:firebase-config:21.0.0'
    implementation 'com.google.firebase:firebase-core:19.0.0'
    implementation 'com.google.firebase:firebase-crashlytics:18.1.0'
    implementation 'com.gitlab.mvysny.slf4j:slf4j-handroid:1.7.30'
}

apply from: "$rootDir/gradle/test.gradle"
apply from: "$rootDir/gradle/publishing.gradle"<|MERGE_RESOLUTION|>--- conflicted
+++ resolved
@@ -35,20 +35,9 @@
     api ('org.radarbase:radar-schemas-commons:0.7.1') {
         exclude group: 'org.apache.avro', module: 'avro'
     }
-<<<<<<< HEAD
     api(project(':avro-android'))
     api("org.slf4j:slf4j-api:1.7.31")
-    api "androidx.appcompat:appcompat:1.3.0"
-=======
-    //noinspection GradleDependency
-    api (group: 'org.apache.avro', name: 'avro', version: '1.8.2') {
-        exclude group: 'com.thoughtworks.paranamer', module: 'paranamer'
-        exclude group: 'org.xerial.snappy', module: 'snappy-java'
-        exclude group: 'org.tukaani', module: 'xz'
-        exclude group: 'org.apache.commons', module: 'commons-compress'
-    }
     api "androidx.appcompat:appcompat:1.3.1"
->>>>>>> 6b6aeb99
     implementation "com.squareup.okhttp3:okhttp:4.9.1"
 
     implementation "androidx.localbroadcastmanager:localbroadcastmanager:1.0.0"
