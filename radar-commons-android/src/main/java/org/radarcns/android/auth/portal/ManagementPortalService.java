package org.radarcns.android.auth.portal;

import android.app.IntentService;
import android.content.Context;
import android.content.Intent;
import android.net.ConnectivityManager;
import android.net.NetworkInfo;
import android.os.Bundle;
import android.os.ResultReceiver;
import android.support.annotation.Nullable;
import android.support.v4.content.LocalBroadcastManager;
import android.util.SparseArray;

import com.crashlytics.android.Crashlytics;

import org.json.JSONException;
import org.radarcns.android.RadarConfiguration;
import org.radarcns.android.auth.AppAuthState;
import org.radarcns.android.auth.AppSource;
import org.radarcns.android.auth.AuthStringParser;
import org.radarcns.config.ServerConfig;
import org.radarcns.producer.AuthenticationException;
import org.slf4j.Logger;
import org.slf4j.LoggerFactory;

import java.io.IOException;
import java.lang.ref.SoftReference;
import java.net.MalformedURLException;
import java.util.ArrayList;
import java.util.List;
import java.util.Objects;

import static org.radarcns.android.RadarConfiguration.KAFKA_REST_PROXY_URL_KEY;
import static org.radarcns.android.RadarConfiguration.MANAGEMENT_PORTAL_URL_KEY;
import static org.radarcns.android.RadarConfiguration.OAUTH2_AUTHORIZE_URL;
import static org.radarcns.android.RadarConfiguration.OAUTH2_CLIENT_ID;
import static org.radarcns.android.RadarConfiguration.OAUTH2_CLIENT_SECRET;
import static org.radarcns.android.RadarConfiguration.OAUTH2_TOKEN_URL;
import static org.radarcns.android.RadarConfiguration.SCHEMA_REGISTRY_URL_KEY;
import static org.radarcns.android.RadarConfiguration.UNSAFE_KAFKA_CONNECTION;
import static org.radarcns.android.auth.portal.ManagementPortalClient.BASE_URL_PROPERTY;
import static org.radarcns.android.auth.portal.ManagementPortalClient.CLIENT_SECRET_PROPERTY;
import static org.radarcns.android.auth.portal.ManagementPortalClient.MP_REFRESH_TOKEN_PROPERTY;
import static org.radarcns.android.auth.portal.ManagementPortalClient.SOURCES_PROPERTY;
import static org.radarcns.android.device.DeviceServiceProvider.SOURCE_KEY;

/**
 * Handles intents to register sources to the ManagementPortal.
 *
 * It also keeps a cache of the access token, refresh token and registered sources.
 */
public class ManagementPortalService extends IntentService {
    public static final String RESULT_RECEIVER_PROPERTY = ManagementPortalService.class.getName()
            + ".resultReceiver";
    public static final int MANAGEMENT_PORTAL_REGISTRATION = 1;
    public static final int MANAGEMENT_PORTAL_REGISTRATION_FAILED = 2;
    public static final int MANAGEMENT_PORTAL_REFRESH = 4;
    public static final int MANAGEMENT_PORTAL_REFRESH_FAILED = 5;

    private static final Logger logger = LoggerFactory.getLogger(ManagementPortalService.class);
    private static final String REGISTER_SOURCE_ACTION = "org.radarcns.android.auth.ManagementPortalService.registerSourceAction";
    private static final String GET_STATE_ACTION = "org.radarcns.android.auth.ManagementPortalService.getStateAction";
    private static final String REFRESH_TOKEN_ACTION = "org.radarcns.android.auth.ManagementPortalService.refreshTokenAction";
    private static final String GET_REFRESH_TOKEN_ACTION = "org.radarcns.android.auth.ManagementPortalService.getRefreshTokenAction";
    public static final String REFRESH_TOKEN_KEY = "org.radarcns.android.auth.ManagementPortalService.refreshToken";
    private static final String REFRESH_TOKEN_URL_KEY = "org.radarcns.android.auth.ManagementPortalService.refreshTokenUrl";
    private static final String UPDATE_SUBJECT_KEY = "org.radarcns.android.auth.ManagementPortalService.updateSubject";
    public static final String REQUEST_FAILED_REASON = "org.radarcns.android.auth.ManagementPortalService.refreshFailedReason";
    public static final int REQUEST_FAILED_REASON_IO = 1;
    public static final int REQUEST_FAILED_REASON_UNAUTHORIZED = 2;
    public static final int REQUEST_FAILED_REASON_CONFIGURATION = 3;
    public static final int REQUEST_FAILED_REASON_CONFLICT = 4;
    public static final int REQUEST_FAILED_REASON_DISCONNECTED = 5;

    private static SoftReference<SparseArray<AppSource>> staticSources = new SoftReference<>(null);
    private ManagementPortalClient client;
    private SparseArray<AppSource> sources;
    private String clientSecret;
    private String clientId;
    private AppAuthState authState;

    public ManagementPortalService() {
        super(ManagementPortalService.class.getName());
        // try to avoid losing already-registered sources
        sources = staticSources.get();
        if (sources == null) {
            sources = new SparseArray<>();
            staticSources = new SoftReference<>(sources);
        }
    }

    @Override
    public void onCreate() {
        super.onCreate();
        authState = AppAuthState.Builder.from(this).build();
        updateSources();
    }

    @Override
    protected void onHandleIntent(Intent intent) {
        boolean isSuccessful;
        try {
            if (intent == null) {
                throw new IllegalArgumentException("No intent given");
            }
            Bundle extras = intent.getExtras();
            if (extras == null) {
                throw new IllegalArgumentException("No intent extras provided to ManagementPortalService");
            }
            extras.setClassLoader(ManagementPortalService.class.getClassLoader());

            String action = intent.getAction();
            if (action == null) {
                throw new IllegalArgumentException("No intent extras provided to ManagementPortalService");
            }
            switch (action) {
                case REGISTER_SOURCE_ACTION:
                    isSuccessful = registerSource(extras);
                    break;
                case REFRESH_TOKEN_ACTION:
                    isSuccessful = refreshToken(extras);
                    break;
                case GET_STATE_ACTION:
                    isSuccessful = getState(extras);
                    break;
                case GET_REFRESH_TOKEN_ACTION:
                    isSuccessful = getRefreshToken(extras);
                    break;
                default:
                    logger.warn("Cannot complete action {}: action unknown", intent.getAction());
                    isSuccessful = false;
                    break;
            }
            if (isSuccessful) {
                authState.addToPreferences(this);
            } else {
                logger.error("Failed to interact with ManagementPortal with {}", authState);
            }
        } catch (IllegalArgumentException ex) {
            Crashlytics.logException(ex);
        }
    }

    /**
     * Gets refreshToken from tokenUrl and refreshes access-token using it.
     * @param extras input bundle data.
     * @return {@code true} if success.
     * @see #refreshToken(Bundle) refreshing access token.
     */
    private boolean getRefreshToken(Bundle extras) {
        logger.info("Retrieving refreshToken from url");
        ResultReceiver receiver = extras.getParcelable(RESULT_RECEIVER_PROPERTY);
        if (receiver == null) {
            throw new IllegalArgumentException("ResultReceiver not set");
        }

        String refreshTokenUrl = extras.getString(REFRESH_TOKEN_URL_KEY);
        if (refreshTokenUrl == null) {
            throw new IllegalArgumentException("RefreshTokenUrl not set");
        }

        Bundle result = new Bundle();

        try {
            if (!ensureClientConnectivity(receiver, result)) {
                return false;
            }
            // create parser
            AuthStringParser parser = new MetaTokenParser(authState);
            // retrieve token and update authState
            authState = client.getRefreshToken(refreshTokenUrl, parser);
            // update radarConfig
            updateConfigsWithCurrentAuthState(authState);
            // refresh token
            return refreshToken(extras);
        } catch (IOException e) {
            logger.error("Failed to get access token", e);
            result.putInt(REQUEST_FAILED_REASON, REQUEST_FAILED_REASON_IO);
            receiver.send(MANAGEMENT_PORTAL_REFRESH_FAILED, result);
        }

        return true;
    }

    private boolean getState(Bundle extras) {
        ResultReceiver receiver = extras.getParcelable(RESULT_RECEIVER_PROPERTY);
        if (receiver == null) {
            throw new IllegalArgumentException("ResultReceiver not set");
        }
        Bundle result = new Bundle();
        authState.addToBundle(result);
        receiver.send(MANAGEMENT_PORTAL_REFRESH, result);
        return true;
    }

    private boolean refreshToken(Bundle extras) {
        logger.info("Refreshing JWT");
        ResultReceiver receiver = extras.getParcelable(RESULT_RECEIVER_PROPERTY);
        if (receiver == null) {
            throw new IllegalArgumentException("ResultReceiver not set");
        }
        Bundle result = new Bundle();

        try {
            if (!ensureClientConnectivity(receiver, result)) {
                return false;
            }

            String refreshToken = extras.getString(REFRESH_TOKEN_KEY);
            if (refreshToken != null) {
                authState = authState.newBuilder()
                        .property(MP_REFRESH_TOKEN_PROPERTY, refreshToken)
                        .build();
            }
            AuthStringParser parser;
            if (extras.getBoolean(UPDATE_SUBJECT_KEY, false)) {
                parser = new SubjectTokenParser(client, authState);
            } else {
                parser = new AccessTokenParser(authState);
            }
            authState = client.refreshToken(authState, clientId, clientSecret, parser);
            logger.info("Refreshed JWT");

            if (extras.getBoolean(UPDATE_SUBJECT_KEY, false)) {
                updateSources();
            }
            authState.addToBundle(result);
            receiver.send(MANAGEMENT_PORTAL_REFRESH, result);
            return true;
        } catch (AuthenticationException ex) {
            logger.error("Failed to get access token", ex);
            result.putInt(REQUEST_FAILED_REASON, REQUEST_FAILED_REASON_UNAUTHORIZED);
            receiver.send(MANAGEMENT_PORTAL_REFRESH_FAILED, result);
            return false;
        } catch (IOException e) {
            logger.error("Failed to get access token", e);
            result.putInt(REQUEST_FAILED_REASON, REQUEST_FAILED_REASON_IO);
            receiver.send(MANAGEMENT_PORTAL_REFRESH_FAILED, result);
            return false;
        } catch (IllegalArgumentException ex) {
            authState.invalidate(this);
            logger.error("ManagementPortal error; Firebase settings incomplete", ex);
            Crashlytics.logException(ex);
            result.putInt(REQUEST_FAILED_REASON, REQUEST_FAILED_REASON_CONFIGURATION);
            receiver.send(MANAGEMENT_PORTAL_REFRESH_FAILED, result);
            return false;
        }

    }

    private void updateSources() {
        @SuppressWarnings("unchecked")
        List<AppSource> existingSources = (List<AppSource>) authState.getProperties().get(SOURCES_PROPERTY);
        if (existingSources != null) {
            for (AppSource source : existingSources) {
                if (source.getSourceId() != null) {
                    sources.put((int) source.getSourceTypeId(), source);
                }
            }
        }
    }

    private void addSource(AppSource source) {
        sources.put((int) source.getSourceTypeId(), source);
        @SuppressWarnings("unchecked")
        List<AppSource> existingSources = (List<AppSource>) authState.getProperties().get(SOURCES_PROPERTY);

        boolean containsSource = false;
        ArrayList<AppSource> updatedSources;
        if (existingSources != null) {
            updatedSources = new ArrayList<>(existingSources.size());
            updatedSources.add(source);
            for (AppSource existingSource : existingSources) {
                if (existingSource.getSourceTypeId() != source.getSourceTypeId()) {
                    updatedSources.add(existingSource);
                } else if (Objects.equals(source.getSourceId(), existingSource.getSourceId())) {
                    containsSource = true;
                }
            }
        } else {
            updatedSources = new ArrayList<>(1);
            updatedSources.add(source);
        }
        authState = authState.newBuilder()
                .property(SOURCES_PROPERTY, updatedSources)
                .build();

        if (!containsSource) {
            authState.invalidate(getApplicationContext());
        }
    }

    private boolean registerSource(Bundle extras) {
        logger.info("Handling source registration");
        AppSource source = extras.getParcelable(SOURCE_KEY);
        if (source == null) {
            throw new IllegalArgumentException("AppSource not set");
        }

        AppSource resultSource = sources.get((int)source.getSourceTypeId());
        ResultReceiver receiver = extras.getParcelable(RESULT_RECEIVER_PROPERTY);
        if (receiver == null) {
            throw new IllegalArgumentException("ResultReceiver not set");
        }

        Bundle result = new Bundle();

        if (resultSource == null) {

            try {
                if (!ensureClientConnectivity(receiver, result)) {
                    return false;
                }
                resultSource = client.registerSource(authState, source);
                addSource(resultSource);
            } catch (IllegalArgumentException ex) {
                authState.invalidate(this);
                logger.error("ManagementPortal error; firebase settings incomplete", ex);
                result.putInt(REQUEST_FAILED_REASON, REQUEST_FAILED_REASON_CONFIGURATION);
                receiver.send(MANAGEMENT_PORTAL_REGISTRATION_FAILED, result);
                return false;
            } catch (ConflictException ex) {
                try {
                    authState = client.getSubject(authState, new GetSubjectParser(authState));
                    updateSources();
                    resultSource = sources.get((int) source.getSourceTypeId());
                    if (resultSource == null) {
                        logger.error("Source was not added to ManagementPortal, even though conflict was reported.");
                        return false;
                    }
                } catch (IOException ioex) {
                    logger.error("Failed to register source {} of type {} {}: already registered",
                            source.getSourceName(), source.getSourceTypeProducer(),
                            source.getSourceTypeModel(), ex);
                    result.putInt(REQUEST_FAILED_REASON, REQUEST_FAILED_REASON_CONFLICT);
                    receiver.send(MANAGEMENT_PORTAL_REGISTRATION_FAILED, result);
                    return false;
                }
            } catch (AuthenticationException ex) {
                authState.invalidate(this);
                logger.error("Authentication error; failed to register source {} of type {} {}",
                        source.getSourceName(), source.getSourceTypeProducer(),
                        source.getSourceTypeModel(), ex);
                result.putInt(REQUEST_FAILED_REASON, REQUEST_FAILED_REASON_UNAUTHORIZED);
                receiver.send(MANAGEMENT_PORTAL_REGISTRATION_FAILED, result);
                return false;
            } catch (IOException | JSONException ex) {
                logger.error("Failed to register source {} of type {} {}",
                        source.getSourceName(), source.getSourceTypeProducer(),
                        source.getSourceTypeModel(), ex);
                result.putInt(REQUEST_FAILED_REASON, REQUEST_FAILED_REASON_IO);
                receiver.send(MANAGEMENT_PORTAL_REGISTRATION_FAILED, result);
                return false;
            }
        }

        authState.addToBundle(result);
        result.putParcelable(SOURCE_KEY, resultSource);
        receiver.send(MANAGEMENT_PORTAL_REGISTRATION, result);
        return true;
    }

    private void updateConfigsWithCurrentAuthState(AppAuthState appAuthState) {
        String baseUrl = stripEndSlashes(
                (String) appAuthState.getProperties().get(BASE_URL_PROPERTY));
        if (baseUrl == null) {
            return;
        }
        RadarConfiguration configuration = RadarConfiguration.getInstance();
<<<<<<< HEAD
        configuration.put(KAFKA_REST_PROXY_URL_KEY , buildPath(
                (String) appAuthState.getProperties().get(BASE_URL_PROPERTY),  "kafka/"));
        configuration.put(SCHEMA_REGISTRY_URL_KEY , buildPath(
                (String) appAuthState.getProperties().get(BASE_URL_PROPERTY), "schema/"));
        configuration.put(MANAGEMENT_PORTAL_URL_KEY , buildPath(
                (String) appAuthState.getProperties().get(BASE_URL_PROPERTY), "managementportal/"));
        configuration.put(OAUTH2_TOKEN_URL , buildPath(
                (String) appAuthState.getProperties().get(BASE_URL_PROPERTY), "managementportal/oauth/token"));
        configuration.put(OAUTH2_AUTHORIZE_URL , buildPath(
                (String) appAuthState.getProperties().get(BASE_URL_PROPERTY), "managementportal/oauth/authorize"));
        configuration.put(OAUTH2_CLIENT_SECRET , appAuthState.getProperties().get(CLIENT_SECRET_PROPERTY));
=======
        configuration.put(KAFKA_REST_PROXY_URL_KEY , baseUrl + "/kafka/");
        configuration.put(SCHEMA_REGISTRY_URL_KEY , baseUrl + "/schema/");
        configuration.put(MANAGEMENT_PORTAL_URL_KEY , baseUrl + "/managementportal/");
        configuration.put(OAUTH2_TOKEN_URL , baseUrl + "/managementportal/oauth/token");
        configuration.put(OAUTH2_AUTHORIZE_URL , baseUrl + "/managementportal/oauth/authorize");
>>>>>>> 6553674a
        logger.info("Broadcast config changed based on base URL change");
        LocalBroadcastManager.getInstance(this)
                .sendBroadcast(new Intent(RadarConfiguration.RADAR_CONFIGURATION_CHANGED));
        // reset client
        client = null;
    }

    private void ensureClient() {
        if (client == null) {
            RadarConfiguration config = RadarConfiguration.getInstance();
            String url = config.getString(MANAGEMENT_PORTAL_URL_KEY);
            boolean unsafe = config.getBoolean(UNSAFE_KAFKA_CONNECTION, false);
            try {
                ServerConfig portalConfig = new ServerConfig(url);
                portalConfig.setUnsafe(unsafe);
                client = new ManagementPortalClient(portalConfig);
            } catch (MalformedURLException ex) {
                throw new IllegalArgumentException("Management portal URL " + url + " is invalid", ex);
            }
            clientId = config.getString(OAUTH2_CLIENT_ID);
            clientSecret = config.getString(OAUTH2_CLIENT_SECRET);
        }
    }

    private Boolean ensureClientConnectivity(ResultReceiver resultReceiver, Bundle result) {
        ConnectivityManager connManager =
                (ConnectivityManager) getSystemService(Context.CONNECTIVITY_SERVICE);
        NetworkInfo networkInfo = connManager != null ? connManager.getActiveNetworkInfo() : null;
        if (networkInfo == null || !networkInfo.isConnected()) {
            result.putInt(REQUEST_FAILED_REASON, REQUEST_FAILED_REASON_DISCONNECTED);
            resultReceiver.send(MANAGEMENT_PORTAL_REFRESH_FAILED, result);
            return false;
        }
        ensureClient();
        return true;
    }

    /** Build an intent to create a request for the management portal. */
    public static void registerSource(Context context, AppSource source, ResultReceiver receiver) {
        Intent intent = new Intent(context, ManagementPortalService.class);
        intent.setAction(REGISTER_SOURCE_ACTION);
        Bundle extras = new Bundle();
        extras.putParcelable(SOURCE_KEY, source);
        extras.putParcelable(RESULT_RECEIVER_PROPERTY, receiver);
        intent.putExtras(extras);
        context.startService(intent);
    }

    /** Build an intent to create a request for the management portal. */
    public static void requestAccessToken(Context context, String refreshToken, boolean updateSubject, ResultReceiver receiver) {
        Intent intent = new Intent(context, ManagementPortalService.class);
        intent.setAction(REFRESH_TOKEN_ACTION);
        Bundle extras = new Bundle();
        extras.putString(REFRESH_TOKEN_KEY, refreshToken);
        extras.putParcelable(RESULT_RECEIVER_PROPERTY, receiver);
        extras.putBoolean(UPDATE_SUBJECT_KEY, updateSubject);
        intent.putExtras(extras);
        context.startService(intent);
    }

    /** Build an intent to create a request for the management portal. */
    public static void requestRefreshToken(Context context, String refreshTokenUrl, Boolean updateSubject,  ResultReceiver receiver) {
        Intent intent = new Intent(context, ManagementPortalService.class);
        intent.setAction(GET_REFRESH_TOKEN_ACTION);
        Bundle extras = new Bundle();
        extras.putString(REFRESH_TOKEN_URL_KEY, refreshTokenUrl);
        extras.putParcelable(RESULT_RECEIVER_PROPERTY, receiver);
        extras.putBoolean(UPDATE_SUBJECT_KEY, updateSubject);
        intent.putExtras(extras);
        context.startService(intent);
    }

    public static boolean isEnabled() {
        return RadarConfiguration.getInstance().getString(MANAGEMENT_PORTAL_URL_KEY, null) != null;
    }

    @Override
    public void onDestroy() {
        super.onDestroy();
        authState.addToPreferences(this);
    }

    /**
     * Strips all slashes from the end of a URL.
     * @param url string to strip
     * @return stripped URL or null if that would result in an empty or null string.
     */
    @Nullable
    private static String stripEndSlashes(@Nullable String url) {
        if (url == null) {
            return null;
        }
        int lastIndex = url.length() - 1;
        while (lastIndex >= 0 && url.charAt(lastIndex) == '/') {
            lastIndex--;
        }
        if (lastIndex == -1) {
            logger.warn("Base URL '{}' should be a valid URL.", url);
            return null;
        }
        return url.substring(0, lastIndex + 1);
    }
}<|MERGE_RESOLUTION|>--- conflicted
+++ resolved
@@ -39,7 +39,6 @@
 import static org.radarcns.android.RadarConfiguration.SCHEMA_REGISTRY_URL_KEY;
 import static org.radarcns.android.RadarConfiguration.UNSAFE_KAFKA_CONNECTION;
 import static org.radarcns.android.auth.portal.ManagementPortalClient.BASE_URL_PROPERTY;
-import static org.radarcns.android.auth.portal.ManagementPortalClient.CLIENT_SECRET_PROPERTY;
 import static org.radarcns.android.auth.portal.ManagementPortalClient.MP_REFRESH_TOKEN_PROPERTY;
 import static org.radarcns.android.auth.portal.ManagementPortalClient.SOURCES_PROPERTY;
 import static org.radarcns.android.device.DeviceServiceProvider.SOURCE_KEY;
@@ -367,25 +366,11 @@
             return;
         }
         RadarConfiguration configuration = RadarConfiguration.getInstance();
-<<<<<<< HEAD
-        configuration.put(KAFKA_REST_PROXY_URL_KEY , buildPath(
-                (String) appAuthState.getProperties().get(BASE_URL_PROPERTY),  "kafka/"));
-        configuration.put(SCHEMA_REGISTRY_URL_KEY , buildPath(
-                (String) appAuthState.getProperties().get(BASE_URL_PROPERTY), "schema/"));
-        configuration.put(MANAGEMENT_PORTAL_URL_KEY , buildPath(
-                (String) appAuthState.getProperties().get(BASE_URL_PROPERTY), "managementportal/"));
-        configuration.put(OAUTH2_TOKEN_URL , buildPath(
-                (String) appAuthState.getProperties().get(BASE_URL_PROPERTY), "managementportal/oauth/token"));
-        configuration.put(OAUTH2_AUTHORIZE_URL , buildPath(
-                (String) appAuthState.getProperties().get(BASE_URL_PROPERTY), "managementportal/oauth/authorize"));
-        configuration.put(OAUTH2_CLIENT_SECRET , appAuthState.getProperties().get(CLIENT_SECRET_PROPERTY));
-=======
         configuration.put(KAFKA_REST_PROXY_URL_KEY , baseUrl + "/kafka/");
         configuration.put(SCHEMA_REGISTRY_URL_KEY , baseUrl + "/schema/");
         configuration.put(MANAGEMENT_PORTAL_URL_KEY , baseUrl + "/managementportal/");
         configuration.put(OAUTH2_TOKEN_URL , baseUrl + "/managementportal/oauth/token");
         configuration.put(OAUTH2_AUTHORIZE_URL , baseUrl + "/managementportal/oauth/authorize");
->>>>>>> 6553674a
         logger.info("Broadcast config changed based on base URL change");
         LocalBroadcastManager.getInstance(this)
                 .sendBroadcast(new Intent(RadarConfiguration.RADAR_CONFIGURATION_CHANGED));
