/*
 * Copyright 2017 The Hyve
 *
 * Licensed under the Apache License, Version 2.0 (the "License");
 * you may not use this file except in compliance with the License.
 * You may obtain a copy of the License at
 *
 * http://www.apache.org/licenses/LICENSE-2.0
 *
 * Unless required by applicable law or agreed to in writing, software
 * distributed under the License is distributed on an "AS IS" BASIS,
 * WITHOUT WARRANTIES OR CONDITIONS OF ANY KIND, either express or implied.
 * See the License for the specific language governing permissions and
 * limitations under the License.
 */

package org.radarcns.android.device;

import android.app.Service;
import android.bluetooth.BluetoothAdapter;
import android.content.BroadcastReceiver;
import android.content.Context;
import android.content.Intent;
import android.content.IntentFilter;
import android.os.Binder;
import android.os.Bundle;
import android.os.Handler;
import android.os.IBinder;
import android.os.Parcel;
import android.os.ResultReceiver;
import android.support.annotation.CallSuper;
import android.support.annotation.NonNull;
import android.support.annotation.Nullable;
import android.support.v4.content.LocalBroadcastManager;
import android.util.Pair;

import org.radarcns.android.RadarApplication;
import org.radarcns.android.RadarConfiguration;
import org.radarcns.android.auth.AppAuthState;
import org.radarcns.android.auth.AppSource;
import org.radarcns.android.auth.portal.ManagementPortalService;
import org.radarcns.android.data.ReadableDataCache;
import org.radarcns.android.data.TableDataHandler;
import org.radarcns.android.kafka.ServerStatusListener;
import org.radarcns.android.util.BundleSerialization;
import org.radarcns.data.RecordData;
import org.radarcns.kafka.ObservationKey;
import org.slf4j.Logger;
import org.slf4j.LoggerFactory;

import java.io.IOException;
import java.util.Collections;
import java.util.Map;
import java.util.Objects;
import java.util.Set;
import java.util.concurrent.ThreadLocalRandom;

import static org.radarcns.android.RadarConfiguration.SOURCE_ID_KEY;
import static org.radarcns.android.auth.portal.ManagementPortalService.MANAGEMENT_PORTAL_REGISTRATION;
import static org.radarcns.android.device.DeviceServiceProvider.NEEDS_BLUETOOTH_KEY;
import static org.radarcns.android.device.DeviceServiceProvider.SOURCE_KEY;
import static org.radarcns.android.kafka.ServerStatusListener.Status.UNAUTHORIZED;

/**
 * A service that manages a DeviceManager and a TableDataHandler to send addToPreferences the data of a
 * wearable device and send it to a Kafka REST proxy.
 *
 * Specific wearables should extend this class.
 */
@SuppressWarnings("WeakerAccess")
public abstract class DeviceService<T extends BaseDeviceState> extends Service implements DeviceStatusListener {
    private static final String PREFIX = "org.radarcns.android.";
    public static final String SERVER_STATUS_CHANGED = PREFIX + "ServerStatusListener.Status";
    public static final String SERVER_RECORDS_SENT_TOPIC = PREFIX + "ServerStatusListener.topic";
    public static final String SERVER_RECORDS_SENT_NUMBER = PREFIX + "ServerStatusListener.lastNumberOfRecordsSent";
    public static final String CACHE_TOPIC = PREFIX + "DataCache.topic";
    public static final String CACHE_RECORDS_UNSENT_NUMBER = PREFIX + "DataCache.numberOfRecords.first";
    public static final String CACHE_RECORDS_SENT_NUMBER = PREFIX + "DataCache.numberOfRecords.second";
    public static final String DEVICE_SERVICE_CLASS = PREFIX + "DeviceService.getClass";
    public static final String DEVICE_STATUS_CHANGED = PREFIX + "DeviceStatusListener.Status";
    public static final String DEVICE_STATUS_NAME = PREFIX + "DeviceManager.getName";
    public static final String DEVICE_CONNECT_FAILED = PREFIX + "DeviceStatusListener.deviceFailedToConnect";

    private final ObservationKey key = new ObservationKey();

    /** Stops the device when bluetooth is disabled. */
    private final BroadcastReceiver mBluetoothReceiver = new BroadcastReceiver() {
        @Override
        public void onReceive(Context context, Intent intent) {
            final String action = intent.getAction();

            if (Objects.equals(action, BluetoothAdapter.ACTION_STATE_CHANGED)) {
                final int state = intent.getIntExtra(
                        BluetoothAdapter.EXTRA_STATE, BluetoothAdapter.ERROR);
                switch (state) {
                    case BluetoothAdapter.STATE_TURNING_OFF: case BluetoothAdapter.STATE_OFF:
                        logger.warn("Bluetooth is off");
                        stopDeviceManager(unsetDeviceManager());
                        break;
                    default:
                        logger.debug("Bluetooth is in state {}", state);
                        break;
                }
            }
        }
    };

    private static final Logger logger = LoggerFactory.getLogger(DeviceService.class);
    private TableDataHandler dataHandler;
    private DeviceManager<T> deviceScanner;
    private DeviceBinder mBinder;
    private boolean hasBluetoothPermission;
    private AppSource source;

    @CallSuper
    @Override
    public void onCreate() {
        logger.info("Creating DeviceService {}", this);
        super.onCreate();
        mBinder = createBinder();

        if (isBluetoothConnectionRequired()) {
            IntentFilter intentFilter = new IntentFilter(BluetoothAdapter.ACTION_STATE_CHANGED);
            registerReceiver(mBluetoothReceiver, intentFilter);
        }

        synchronized (this) {
            deviceScanner = null;
        }
    }

    @CallSuper
    @Override
    public void onDestroy() {
        logger.info("Destroying DeviceService {}", this);
        super.onDestroy();

        if (isBluetoothConnectionRequired()) {
            // Unregister broadcast listeners
            unregisterReceiver(mBluetoothReceiver);
        }
        stopDeviceManager(unsetDeviceManager());
        ((RadarApplication)getApplicationContext()).onDeviceServiceDestroy(this);

        if (dataHandler != null) {
            try {
                dataHandler.close();
            } catch (IOException e) {
                // do nothing
            }
        }
    }

    @Nullable
    @Override
    public IBinder onBind(Intent intent) {
        doBind(intent, true);
        return mBinder;
    }

    @CallSuper
    @Override
    public void onRebind(Intent intent) {
        doBind(intent, false);
    }

    private void doBind(Intent intent, boolean firstBind) {
        logger.info("Received (re)bind in {}", this);
        Bundle extras = BundleSerialization.getPersistentExtras(intent, this);
        onInvocation(extras != null ? extras : new Bundle());

        RadarApplication application = (RadarApplication)getApplicationContext();
        application.onDeviceServiceInvocation(this, extras, firstBind);
    }

    @Override
    public boolean onUnbind(Intent intent) {
        logger.info("Received unbind in {}", this);
        return true;
    }

    @Override
    public void deviceFailedToConnect(String deviceName) {
        Intent statusChanged = new Intent(DEVICE_CONNECT_FAILED);
        statusChanged.putExtra(DEVICE_SERVICE_CLASS, getClass().getName());
        statusChanged.putExtra(DEVICE_STATUS_NAME, deviceName);
        LocalBroadcastManager.getInstance(this).sendBroadcast(statusChanged);
    }


    private void broadcastDeviceStatus(String name, DeviceStatusListener.Status status) {
        Intent statusChanged = new Intent(DEVICE_STATUS_CHANGED);
        statusChanged.putExtra(DEVICE_STATUS_CHANGED, status.ordinal());
        statusChanged.putExtra(DEVICE_SERVICE_CLASS, getClass().getName());
        if (name != null) {
            statusChanged.putExtra(DEVICE_STATUS_NAME, name);
        }
        LocalBroadcastManager.getInstance(this).sendBroadcast(statusChanged);
    }

    private void broadcastServerStatus(ServerStatusListener.Status status) {
        Intent statusIntent = new Intent(SERVER_STATUS_CHANGED);
        statusIntent.putExtra(SERVER_STATUS_CHANGED, status.ordinal());
        statusIntent.putExtra(DEVICE_SERVICE_CLASS, getClass().getName());
        LocalBroadcastManager.getInstance(this).sendBroadcast(statusIntent);
    }

    @Override
    public void deviceStatusUpdated(DeviceManager deviceManager, DeviceStatusListener.Status status) {
        switch (status) {
            case DISCONNECTED:
                stopDeviceManager(deviceManager);
                synchronized (this) {
                    deviceScanner = null;
                }
                break;
            default:
                // do nothing
                break;
        }
        broadcastDeviceStatus(deviceManager.getName(), status);
    }

    private synchronized DeviceManager unsetDeviceManager() {
        DeviceManager tmpManager = deviceScanner;
        deviceScanner = null;
        return tmpManager;
    }

    private void stopDeviceManager(DeviceManager deviceManager) {
        if (deviceManager != null) {
            if (!deviceManager.isClosed()) {
                try {
                    deviceManager.close();
                } catch (IOException e) {
                    logger.warn("Failed to close device scanner", e);
                }
            }
        }
    }

    /**
     * New device manager for the current device.
     */
    protected abstract DeviceManager<T> createDeviceManager();

    protected T getState() {
        DeviceManager<T> localManager = getDeviceManager();
        if (localManager != null) {
            return localManager.getState();
        }

        T state = getDefaultState();
        ObservationKey stateKey = state.getId();
        stateKey.setProjectId(key.getProjectId());
        stateKey.setUserId(key.getUserId());
        stateKey.setSourceId(key.getSourceId());
        return state;
    }

    /**
     * Default state when no device manager is active.
     */
    protected abstract T getDefaultState();

    public T startRecording(@NonNull Set<String> acceptableIds) {
        DeviceManager localManager = getDeviceManager();
        if (key.getUserId() == null) {
            throw new IllegalStateException("Cannot start recording: user ID is not set.");
        }
        if (localManager == null) {
            if (isBluetoothConnectionRequired() && BluetoothAdapter.getDefaultAdapter() != null && !BluetoothAdapter.getDefaultAdapter().isEnabled()) {
                throw new IllegalStateException("Cannot start recording without Bluetooth");
            }
            logger.info("Starting recording");
            synchronized (this) {
                if (deviceScanner == null) {
                    deviceScanner = createDeviceManager();
                    deviceScanner.start(acceptableIds);
                }
            }
        }
        return getDeviceManager().getState();
    }

    public void stopRecording() {
        stopDeviceManager(unsetDeviceManager());
        logger.info("Stopped recording {}", this);
    }

    protected class DeviceBinder extends Binder implements DeviceServiceBinder {
        @SuppressWarnings("unchecked")
        @Nullable
        @Override
        public RecordData<Object, Object> getRecords(
                @NonNull String topic, int limit) throws IOException {
            TableDataHandler localDataHandler = getDataHandler();
            if (localDataHandler == null) {
                return null;
            }
            return localDataHandler.getCache(topic).getRecords(limit);
        }

        @Override
        public T getDeviceStatus() {
            return getState();
        }

        @Override
        public String getDeviceName() {
            DeviceManager localManager = getDeviceManager();
            if (localManager == null) {
                return null;
            }
            return localManager.getName();
        }

        @Override
        public T startRecording(@NonNull Set<String> acceptableIds) {
            return DeviceService.this.startRecording(acceptableIds);
        }

        @Override
        public void stopRecording() {
            DeviceService.this.stopRecording();
        }

        @Override
        public ServerStatusListener.Status getServerStatus() {
            TableDataHandler localDataHandler = getDataHandler();
            if (localDataHandler == null) {
                return ServerStatusListener.Status.DISCONNECTED;
            }
            return localDataHandler.getStatus();
        }

        @Override
        public Map<String,Integer> getServerRecordsSent() {
            TableDataHandler localDataHandler = getDataHandler();
            if (localDataHandler == null) {
                return Collections.emptyMap();
            }
            return localDataHandler.getRecordsSent();
        }

        @Override
        public void updateConfiguration(Bundle bundle) {
            onInvocation(bundle);
        }

        @Override
        public Pair<Long, Long> numberOfRecords() {
            long unsent = -1L;
            long sent = -1L;
            TableDataHandler localDataHandler = getDataHandler();
            if (localDataHandler != null) {
                for (ReadableDataCache cache : localDataHandler.getCaches()) {
                    Pair<Long, Long> pair = cache.numberOfRecords();
                    if (pair.first != -1L) {
                        if (unsent == -1L) {
                            unsent = pair.first;
                        } else {
                            unsent += pair.first;
                        }
                    }
                    if (pair.second != -1L) {
                        if (sent == -1L) {
                            sent = pair.second;
                        } else {
                            sent += pair.second;
                        }
                    }
                }
            }
            return new Pair<>(unsent, sent);
        }

        @Override
        public boolean needsBluetooth() {
            return isBluetoothConnectionRequired();
        }

        @Override
        public void setDataHandler(TableDataHandler dataHandler) {
            DeviceService.this.setDataHandler(dataHandler);
        }

        @Override
        public boolean onTransact(int code, Parcel data, Parcel reply, int flags) {
            throw new UnsupportedOperationException();
        }
    }

    /**
     * Override this function to get any parameters from the given intent.
     * Bundle classloader needs to be set correctly for this to work.
     *
     * @param bundle intent extras that the activity provided.
     */
    @CallSuper
    protected void onInvocation(@NonNull Bundle bundle) {
        source = bundle.getParcelable(SOURCE_KEY);
        if (source == null) {
            source = new AppSource(-1L, null, null, null, true);
        }
        if (source.getSourceId() != null) {
            key.setSourceId(source.getSourceId());
        }
        AppAuthState authState = AppAuthState.Builder.from(bundle).build();
        key.setProjectId(authState.getProjectId());
        key.setUserId(authState.getUserId());

        setHasBluetoothPermission(bundle.getBoolean(NEEDS_BLUETOOTH_KEY, false));
    }

    public synchronized TableDataHandler getDataHandler() {
        return dataHandler;
    }

    public synchronized void setDataHandler(TableDataHandler dataHandler) {
        this.dataHandler = dataHandler;
    }

    public synchronized DeviceManager<T> getDeviceManager() {
        return deviceScanner;
    }

    /** Get the service local binder. */
    @NonNull
    protected DeviceBinder createBinder() {
        return new DeviceBinder();
    }

    protected void setHasBluetoothPermission(boolean isRequired) {
        boolean oldBluetoothNeeded = isBluetoothConnectionRequired();
        hasBluetoothPermission = isRequired;
        boolean newBluetoothNeeded = isBluetoothConnectionRequired();

        if (oldBluetoothNeeded && !newBluetoothNeeded) {
            unregisterReceiver(mBluetoothReceiver);
        } else if (!oldBluetoothNeeded && newBluetoothNeeded) {
            // Register for broadcasts on BluetoothAdapter state change
            IntentFilter filter = new IntentFilter(BluetoothAdapter.ACTION_STATE_CHANGED);
            registerReceiver(mBluetoothReceiver, filter);
        }
    }

    protected boolean hasBluetoothPermission() {
        return hasBluetoothPermission;
    }

    protected boolean isBluetoothConnectionRequired() {
        return hasBluetoothPermission();
    }

    public ObservationKey getKey() {
        return key;
    }

    public AppSource getSource() {
        return source;
    }

    public void registerDevice(String name, Map<String, String> attributes) {
        registerDevice(null, name, attributes);
    }

    public void registerDevice(String sourceIdHint, String name, Map<String, String> attributes) {
        logger.info("Registering source {} with attributes {}", source, attributes);
        if (source.getSourceId() != null) {
            DeviceManager<T> localManager = getDeviceManager();
            if (localManager != null) {
                localManager.didRegister(source);
            }
            return;
        }
        source.setSourceName(name);
        source.setAttributes(attributes);
        // not yet registered
        if (source.getSourceId() == null) {
            if (ManagementPortalService.isEnabled()) {
                // do registration with management portal
                final Handler handler = new Handler(getMainLooper());
                ManagementPortalService.registerSource(this, source,
                        new ResultReceiver(handler) {
                    @Override
                    protected void onReceiveResult(int resultCode, Bundle result) {
                        updateRegistration(resultCode, result, handler);
                    }
                });
                return;
            } else {
                // self-register
                if (sourceIdHint == null) {
                    source.setSourceId(RadarConfiguration.getOrSetUUID(this, SOURCE_ID_KEY));
                } else {
                    source.setSourceId(sourceIdHint);
                }
                key.setSourceId(source.getSourceId());
            }
        }
        DeviceManager<T> localManager = getDeviceManager();
        if (localManager != null) {
            localManager.didRegister(source);
        }
    }

    private void updateRegistration(int resultCode, Bundle result, Handler handler) {
        AppSource updatedSource = null;
        if (resultCode == MANAGEMENT_PORTAL_REGISTRATION && result != null && result.containsKey(SOURCE_KEY)) {
            updatedSource = result.getParcelable(SOURCE_KEY);
        }
        if (updatedSource == null) {
            // try again in a minute
<<<<<<< HEAD
            handler.postDelayed(() -> stopDeviceManager(unsetDeviceManager()),
                    ThreadLocalRandom.current().nextLong(1_000L, 120_000L));
=======
            long delay = ThreadLocalRandom.current().nextLong(1_000L, 120_000L);
            handler.postDelayed(() -> stopDeviceManager(unsetDeviceManager()), delay);
>>>>>>> 7f29cd02
            return;
        }
        AppAuthState auth = AppAuthState.Builder.from(result).build();
        if (auth.isInvalidated()) {
            logger.info("New source ID requires new OAuth2 JWT token.");
            broadcastServerStatus(UNAUTHORIZED);
        }
        key.setProjectId(auth.getProjectId());
        key.setUserId(auth.getUserId());
        key.setSourceId(updatedSource.getSourceId());
        source.setSourceId(updatedSource.getSourceId());
        source.setSourceName(updatedSource.getSourceName());
        source.setExpectedSourceName(updatedSource.getExpectedSourceName());
        DeviceManager<T> localManager = getDeviceManager();
        if (localManager != null) {
            localManager.didRegister(source);
        }
    }

    @Override
    public String toString() {
        DeviceManager localManager = getDeviceManager();
        if (localManager == null) {
            return getClass().getSimpleName() + "<null>";
        } else {
            return getClass().getSimpleName() + "<" + localManager.getName() + ">";
        }
    }
}<|MERGE_RESOLUTION|>--- conflicted
+++ resolved
@@ -512,13 +512,8 @@
         }
         if (updatedSource == null) {
             // try again in a minute
-<<<<<<< HEAD
-            handler.postDelayed(() -> stopDeviceManager(unsetDeviceManager()),
-                    ThreadLocalRandom.current().nextLong(1_000L, 120_000L));
-=======
             long delay = ThreadLocalRandom.current().nextLong(1_000L, 120_000L);
             handler.postDelayed(() -> stopDeviceManager(unsetDeviceManager()), delay);
->>>>>>> 7f29cd02
             return;
         }
         AppAuthState auth = AppAuthState.Builder.from(result).build();
