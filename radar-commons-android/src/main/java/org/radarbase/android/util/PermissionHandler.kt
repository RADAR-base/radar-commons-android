package org.radarbase.android.util

import android.Manifest.permission.*
import android.annotation.SuppressLint
import android.app.Activity
import android.app.AlertDialog
import android.app.AppOpsManager
import android.content.ActivityNotFoundException
import android.content.Context
import android.content.Intent
import android.content.pm.PackageManager.PERMISSION_DENIED
import android.content.pm.PackageManager.PERMISSION_GRANTED
import android.location.LocationManager
import android.net.Uri
import android.os.Build
import android.os.Bundle
import android.os.PowerManager
import android.os.Process
import android.provider.Settings
import androidx.annotation.RequiresApi
import androidx.appcompat.app.AppCompatActivity
import androidx.core.app.ActivityCompat
import androidx.core.content.ContextCompat
import androidx.lifecycle.LifecycleService
import androidx.localbroadcastmanager.content.LocalBroadcastManager
import org.radarbase.android.R
import org.radarbase.android.RadarService
import org.slf4j.LoggerFactory

<<<<<<< HEAD
fun Context.isPermissionGranted(permission: String): Boolean = when (permission) {
    LifecycleService.LOCATION_SERVICE -> applySystemService<LocationManager>(Context.LOCATION_SERVICE) { locationManager ->
        locationManager.isProviderEnabled(LocationManager.GPS_PROVIDER)
                || locationManager.isProviderEnabled(LocationManager.NETWORK_PROVIDER)
    } ?: true
    REQUEST_IGNORE_BATTERY_OPTIMIZATIONS -> applySystemService<PowerManager>(Context.POWER_SERVICE) { powerManager ->
        powerManager.isIgnoringBatteryOptimizations(applicationContext.packageName)
    } ?: true
    PACKAGE_USAGE_STATS -> applySystemService<AppOpsManager>(Context.APP_OPS_SERVICE) { appOps ->
        @Suppress("DEPRECATION")
        (AppOpsManager.MODE_ALLOWED == appOps.checkOpNoThrow("android:get_usage_stats", Process.myUid(), packageName))
    } ?: true
    SYSTEM_ALERT_WINDOW -> Settings.canDrawOverlays(this)
    else -> PERMISSION_GRANTED == ContextCompat.checkSelfPermission(this, permission)
}

val ACCESS_BACKGROUND_LOCATION_COMPAT: String = if (Build.VERSION.SDK_INT >= Build.VERSION_CODES.Q) {
    ACCESS_BACKGROUND_LOCATION
} else {
    "android.permission.ACCESS_BACKGROUND_LOCATION"
=======

open class PermissionHandler(
    private val activity: AppCompatActivity,
    private val mHandler: SafeHandler,
    private val requestPermissionTimeoutMs: Long,
) {
    private val broadcaster = LocalBroadcastManager.getInstance(activity)

    private val needsPermissions: MutableSet<String> = HashSet()
    private val isRequestingPermissions: MutableSet<String> = HashSet()
    private var isRequestingPermissionsTime = java.lang.Long.MAX_VALUE
    private var requestFuture: SafeHandler.HandlerFuture? = null

    private fun onPermissionRequestResult(permission: String, granted: Boolean) {
        mHandler.execute {
            needsPermissions.remove(permission)

            val result = if (granted) PERMISSION_GRANTED else PERMISSION_DENIED
            broadcaster.send(RadarService.ACTION_PERMISSIONS_GRANTED) {
                putExtra(RadarService.EXTRA_PERMISSIONS, arrayOf(Context.LOCATION_SERVICE))
                putExtra(RadarService.EXTRA_GRANT_RESULTS, intArrayOf(result))
            }

            isRequestingPermissions.remove(permission)
            requestPermissions()
        }
    }

    private fun requestPermissions() {
        mHandler.executeReentrant {
            requestFuture?.cancel()
            requestFuture = mHandler.delay(500L) {
                doRequestPermission()
                requestFuture = null
            }
        }
    }

    private fun doRequestPermission() {
        val externallyGrantedPermissions = needsPermissions.filterTo(HashSet()) { activity.isPermissionGranted(it) }

        if (externallyGrantedPermissions.isNotEmpty()) {
            broadcaster.send(RadarService.ACTION_PERMISSIONS_GRANTED) {
                putExtra(RadarService.EXTRA_PERMISSIONS,
                    externallyGrantedPermissions.toTypedArray())
                putExtra(RadarService.EXTRA_GRANT_RESULTS,
                    IntArray(externallyGrantedPermissions.size) { PERMISSION_GRANTED })
            }
            isRequestingPermissions -= externallyGrantedPermissions
            needsPermissions -= externallyGrantedPermissions
        }

        val currentlyNeeded = buildSet(needsPermissions.size) {
            addAll(needsPermissions)
            removeAll(isRequestingPermissions)
            if (contains(ACCESS_COARSE_LOCATION) || contains(ACCESS_FINE_LOCATION)) {
                remove(RadarService.ACCESS_BACKGROUND_LOCATION_COMPAT)
            }
        }

        when {
            currentlyNeeded.isEmpty() -> logger.info("Already requested all permissions.")
            Context.LOCATION_SERVICE in currentlyNeeded -> {
                addRequestingPermissions(Context.LOCATION_SERVICE)
                requestLocationProvider()
            }
            SYSTEM_ALERT_WINDOW in currentlyNeeded -> {
                addRequestingPermissions(SYSTEM_ALERT_WINDOW)
                requestSystemWindowPermissions()
            }
            PACKAGE_USAGE_STATS in currentlyNeeded -> {
                addRequestingPermissions(PACKAGE_USAGE_STATS)
                requestPackageUsageStats()
            }
            REQUEST_IGNORE_BATTERY_OPTIMIZATIONS in currentlyNeeded -> {
                addRequestingPermissions(REQUEST_IGNORE_BATTERY_OPTIMIZATIONS)
                requestDisableBatteryOptimization()
            }
            else -> {
                addRequestingPermissions(currentlyNeeded)
                try {
                    ActivityCompat.requestPermissions(
                        activity,
                        currentlyNeeded.toTypedArray(),
                        REQUEST_ENABLE_PERMISSIONS,
                    )
                } catch (ex: IllegalStateException) {
                    logger.warn("Cannot request permission on closing activity")
                }
            }
        }
    }

    private fun resetRequestingPermission() {
        isRequestingPermissions.clear()
        isRequestingPermissionsTime = java.lang.Long.MAX_VALUE
    }

    private fun addRequestingPermissions(permission: String) {
        addRequestingPermissions(setOf(permission))
    }

    private fun addRequestingPermissions(permissions: Set<String>) {
        isRequestingPermissions.addAll(permissions)

        if (isRequestingPermissionsTime != java.lang.Long.MAX_VALUE) {
            isRequestingPermissionsTime = System.currentTimeMillis()
            mHandler.delay(requestPermissionTimeoutMs) {
                resetRequestingPermission()
                requestPermissions()
            }
        }
    }

    private fun alertDialog(configure: AlertDialog.Builder.() -> Unit) {
        try {
            activity.runOnUiThread {
                AlertDialog.Builder(activity, android.R.style.Theme_Material_Dialog_Alert)
                        .apply(configure)
                        .show()
            }
        } catch (ex: IllegalStateException) {
            logger.warn("Cannot show dialog on closing activity")
        }
    }

    private fun requestLocationProvider() {
        alertDialog {
            setTitle(R.string.enable_location_title)
            setMessage(R.string.enable_location)
            setPositiveButton(android.R.string.ok) { dialog, _ ->
                dialog.cancel()
                Intent(Settings.ACTION_LOCATION_SOURCE_SETTINGS)
                    .startActivityForResult(LOCATION_REQUEST_CODE)
            }
            setIcon(android.R.drawable.ic_dialog_alert)
        }
    }

    private fun requestSystemWindowPermissions() {
        // Show alert dialog to the user saying a separate permission is needed
        // Launch the settings activity if the user prefers
        Intent(
            Settings.ACTION_MANAGE_OVERLAY_PERMISSION,
            Uri.parse("package:" + activity.packageName)
        ).startActivityForResult(ACTION_MANAGE_OVERLAY_PERMISSION_REQUEST_CODE)
    }

    private fun Intent.startActivityForResult(code: Int) {
        resolveActivity(activity.packageManager) ?: return
        try {
            activity.startActivityForResult(this, code)
        } catch (ex: ActivityNotFoundException) {
            logger.error("Failed to ask for usage code", ex)
        } catch (ex: IllegalStateException) {
            logger.warn("Cannot start activity on closed app")
        }
    }

    @SuppressLint("BatteryLife")
    private fun requestDisableBatteryOptimization() {
        Intent(
            Settings.ACTION_REQUEST_IGNORE_BATTERY_OPTIMIZATIONS,
            Uri.parse("package:" + activity.packageName)
        ).startActivityForResult(BATTERY_OPT_CODE)
    }

    private fun requestPackageUsageStats() {
        alertDialog {
            setTitle(R.string.enable_package_usage_title)
            setMessage(R.string.enable_package_usage)
            setPositiveButton(android.R.string.ok) { dialog, _ ->
                dialog.cancel()
                var intent = Intent(Settings.ACTION_USAGE_ACCESS_SETTINGS)
                if (intent.resolveActivity(activity.packageManager) == null) {
                    intent = Intent(Settings.ACTION_SETTINGS)
                }
                intent.startActivityForResult(USAGE_REQUEST_CODE)
            }
            setIcon(android.R.drawable.ic_dialog_alert)
        }
    }

    fun onActivityResult(requestCode: Int, resultCode: Int) {
        when (requestCode) {
            LOCATION_REQUEST_CODE -> onPermissionRequestResult(
                Context.LOCATION_SERVICE,
                resultCode == Activity.RESULT_OK
            )
            USAGE_REQUEST_CODE -> onPermissionRequestResult(
                PACKAGE_USAGE_STATS,
                resultCode == Activity.RESULT_OK
            )
            BATTERY_OPT_CODE -> {
                val powerManager =
                    activity.getSystemService(Context.POWER_SERVICE) as PowerManager?
                val granted = resultCode == Activity.RESULT_OK
                        || powerManager?.isIgnoringBatteryOptimizations(activity.applicationContext.packageName) != false
                onPermissionRequestResult(
                    REQUEST_IGNORE_BATTERY_OPTIMIZATIONS,
                    granted
                )
            }
            ACTION_MANAGE_OVERLAY_PERMISSION_REQUEST_CODE -> onPermissionRequestResult(
                SYSTEM_ALERT_WINDOW,
                resultCode == Activity.RESULT_OK
            )
        }
    }

    fun invalidateCache() {
        mHandler.execute {
            if (isRequestingPermissions.isNotEmpty()) {
                val timeToExpire = isRequestingPermissionsTime + requestPermissionTimeoutMs - System.currentTimeMillis()
                if (timeToExpire <= 0L) {
                    resetRequestingPermission()
                } else {
                    mHandler.delay(timeToExpire, ::resetRequestingPermission)
                }
            }
        }
    }


    fun replaceNeededPermissions(newPermissions: Array<out String>?) {
        newPermissions ?: return
        mHandler.execute {
            needsPermissions.clear()

            needsPermissions += buildList(newPermissions.size + 1) {
                addAll(newPermissions)
                if (contains(ACCESS_FINE_LOCATION) || contains(ACCESS_COARSE_LOCATION)) {
                    add(LifecycleService.LOCATION_SERVICE)
                }
            }.filter { it.isNotEmpty() && !activity.isPermissionGranted(it) }

            requestPermissions()
        }
    }

    fun permissionsGranted(requestCode: Int, permissions: Array<String>, grantResults: IntArray) {
        if (requestCode == REQUEST_ENABLE_PERMISSIONS) {
            broadcaster.send(RadarService.ACTION_PERMISSIONS_GRANTED) {
                putExtra(RadarService.EXTRA_PERMISSIONS, permissions)
                putExtra(RadarService.EXTRA_GRANT_RESULTS, grantResults)
            }
        }
    }

    fun saveInstanceState(savedInstanceState: Bundle) {
        savedInstanceState.putStringArrayList(
            "isRequestingPermissions", ArrayList(
                isRequestingPermissions
            )
        )
        savedInstanceState.putLong("isRequestingPermissionsTime", isRequestingPermissionsTime)
    }

    fun restoreInstanceState(savedInstanceState: Bundle) {
        savedInstanceState.getStringArrayList("isRequestingPermissions")
            ?.let { isRequestingPermissions += it }

        isRequestingPermissionsTime = savedInstanceState.getLong(
            "isRequestingPermissionsTime",
            java.lang.Long.MAX_VALUE
        )
    }

    companion object {
        private val logger = LoggerFactory.getLogger(PermissionHandler::class.java)

        private const val REQUEST_ENABLE_PERMISSIONS = 2
        // can only use lower 16 bits for request code
        private const val LOCATION_REQUEST_CODE = 232619694 and 0xFFFF
        private const val USAGE_REQUEST_CODE = 232619695 and 0xFFFF
        private const val BATTERY_OPT_CODE = 232619696 and 0xFFFF
        private const val ACTION_MANAGE_OVERLAY_PERMISSION_REQUEST_CODE = 232619697 and 0xFFFF

        fun Context.isPermissionGranted(permission: String): Boolean = when (permission) {
            LifecycleService.LOCATION_SERVICE -> applySystemService<LocationManager>(Context.LOCATION_SERVICE) { locationManager ->
                locationManager.isProviderEnabled(LocationManager.GPS_PROVIDER)
                        || locationManager.isProviderEnabled(LocationManager.NETWORK_PROVIDER)
            } ?: true
            REQUEST_IGNORE_BATTERY_OPTIMIZATIONS -> applySystemService<PowerManager>(Context.POWER_SERVICE) { powerManager ->
                powerManager.isIgnoringBatteryOptimizations(applicationContext.packageName)
            } ?: true
            PACKAGE_USAGE_STATS -> applySystemService<AppOpsManager>(Context.APP_OPS_SERVICE) { appOps ->
                @Suppress("DEPRECATION")
                (AppOpsManager.MODE_ALLOWED == appOps.checkOpNoThrow("android:get_usage_stats", Process.myUid(), packageName))
            } ?: true
            SYSTEM_ALERT_WINDOW -> Settings.canDrawOverlays(this)
            else -> PERMISSION_GRANTED == ContextCompat.checkSelfPermission(this, permission)
        }
    }
>>>>>>> 71fe7e05
}<|MERGE_RESOLUTION|>--- conflicted
+++ resolved
@@ -1,35 +1,19 @@
 package org.radarbase.android.util
 
 import android.Manifest.permission.*
-import android.annotation.SuppressLint
-import android.app.Activity
-import android.app.AlertDialog
 import android.app.AppOpsManager
-import android.content.ActivityNotFoundException
 import android.content.Context
-import android.content.Intent
-import android.content.pm.PackageManager.PERMISSION_DENIED
+import android.content.Context.LOCATION_SERVICE
 import android.content.pm.PackageManager.PERMISSION_GRANTED
 import android.location.LocationManager
-import android.net.Uri
 import android.os.Build
-import android.os.Bundle
 import android.os.PowerManager
 import android.os.Process
 import android.provider.Settings
-import androidx.annotation.RequiresApi
-import androidx.appcompat.app.AppCompatActivity
-import androidx.core.app.ActivityCompat
 import androidx.core.content.ContextCompat
-import androidx.lifecycle.LifecycleService
-import androidx.localbroadcastmanager.content.LocalBroadcastManager
-import org.radarbase.android.R
-import org.radarbase.android.RadarService
-import org.slf4j.LoggerFactory
 
-<<<<<<< HEAD
 fun Context.isPermissionGranted(permission: String): Boolean = when (permission) {
-    LifecycleService.LOCATION_SERVICE -> applySystemService<LocationManager>(Context.LOCATION_SERVICE) { locationManager ->
+    LOCATION_SERVICE -> applySystemService<LocationManager>(Context.LOCATION_SERVICE) { locationManager ->
         locationManager.isProviderEnabled(LocationManager.GPS_PROVIDER)
                 || locationManager.isProviderEnabled(LocationManager.NETWORK_PROVIDER)
     } ?: true
@@ -48,300 +32,4 @@
     ACCESS_BACKGROUND_LOCATION
 } else {
     "android.permission.ACCESS_BACKGROUND_LOCATION"
-=======
-
-open class PermissionHandler(
-    private val activity: AppCompatActivity,
-    private val mHandler: SafeHandler,
-    private val requestPermissionTimeoutMs: Long,
-) {
-    private val broadcaster = LocalBroadcastManager.getInstance(activity)
-
-    private val needsPermissions: MutableSet<String> = HashSet()
-    private val isRequestingPermissions: MutableSet<String> = HashSet()
-    private var isRequestingPermissionsTime = java.lang.Long.MAX_VALUE
-    private var requestFuture: SafeHandler.HandlerFuture? = null
-
-    private fun onPermissionRequestResult(permission: String, granted: Boolean) {
-        mHandler.execute {
-            needsPermissions.remove(permission)
-
-            val result = if (granted) PERMISSION_GRANTED else PERMISSION_DENIED
-            broadcaster.send(RadarService.ACTION_PERMISSIONS_GRANTED) {
-                putExtra(RadarService.EXTRA_PERMISSIONS, arrayOf(Context.LOCATION_SERVICE))
-                putExtra(RadarService.EXTRA_GRANT_RESULTS, intArrayOf(result))
-            }
-
-            isRequestingPermissions.remove(permission)
-            requestPermissions()
-        }
-    }
-
-    private fun requestPermissions() {
-        mHandler.executeReentrant {
-            requestFuture?.cancel()
-            requestFuture = mHandler.delay(500L) {
-                doRequestPermission()
-                requestFuture = null
-            }
-        }
-    }
-
-    private fun doRequestPermission() {
-        val externallyGrantedPermissions = needsPermissions.filterTo(HashSet()) { activity.isPermissionGranted(it) }
-
-        if (externallyGrantedPermissions.isNotEmpty()) {
-            broadcaster.send(RadarService.ACTION_PERMISSIONS_GRANTED) {
-                putExtra(RadarService.EXTRA_PERMISSIONS,
-                    externallyGrantedPermissions.toTypedArray())
-                putExtra(RadarService.EXTRA_GRANT_RESULTS,
-                    IntArray(externallyGrantedPermissions.size) { PERMISSION_GRANTED })
-            }
-            isRequestingPermissions -= externallyGrantedPermissions
-            needsPermissions -= externallyGrantedPermissions
-        }
-
-        val currentlyNeeded = buildSet(needsPermissions.size) {
-            addAll(needsPermissions)
-            removeAll(isRequestingPermissions)
-            if (contains(ACCESS_COARSE_LOCATION) || contains(ACCESS_FINE_LOCATION)) {
-                remove(RadarService.ACCESS_BACKGROUND_LOCATION_COMPAT)
-            }
-        }
-
-        when {
-            currentlyNeeded.isEmpty() -> logger.info("Already requested all permissions.")
-            Context.LOCATION_SERVICE in currentlyNeeded -> {
-                addRequestingPermissions(Context.LOCATION_SERVICE)
-                requestLocationProvider()
-            }
-            SYSTEM_ALERT_WINDOW in currentlyNeeded -> {
-                addRequestingPermissions(SYSTEM_ALERT_WINDOW)
-                requestSystemWindowPermissions()
-            }
-            PACKAGE_USAGE_STATS in currentlyNeeded -> {
-                addRequestingPermissions(PACKAGE_USAGE_STATS)
-                requestPackageUsageStats()
-            }
-            REQUEST_IGNORE_BATTERY_OPTIMIZATIONS in currentlyNeeded -> {
-                addRequestingPermissions(REQUEST_IGNORE_BATTERY_OPTIMIZATIONS)
-                requestDisableBatteryOptimization()
-            }
-            else -> {
-                addRequestingPermissions(currentlyNeeded)
-                try {
-                    ActivityCompat.requestPermissions(
-                        activity,
-                        currentlyNeeded.toTypedArray(),
-                        REQUEST_ENABLE_PERMISSIONS,
-                    )
-                } catch (ex: IllegalStateException) {
-                    logger.warn("Cannot request permission on closing activity")
-                }
-            }
-        }
-    }
-
-    private fun resetRequestingPermission() {
-        isRequestingPermissions.clear()
-        isRequestingPermissionsTime = java.lang.Long.MAX_VALUE
-    }
-
-    private fun addRequestingPermissions(permission: String) {
-        addRequestingPermissions(setOf(permission))
-    }
-
-    private fun addRequestingPermissions(permissions: Set<String>) {
-        isRequestingPermissions.addAll(permissions)
-
-        if (isRequestingPermissionsTime != java.lang.Long.MAX_VALUE) {
-            isRequestingPermissionsTime = System.currentTimeMillis()
-            mHandler.delay(requestPermissionTimeoutMs) {
-                resetRequestingPermission()
-                requestPermissions()
-            }
-        }
-    }
-
-    private fun alertDialog(configure: AlertDialog.Builder.() -> Unit) {
-        try {
-            activity.runOnUiThread {
-                AlertDialog.Builder(activity, android.R.style.Theme_Material_Dialog_Alert)
-                        .apply(configure)
-                        .show()
-            }
-        } catch (ex: IllegalStateException) {
-            logger.warn("Cannot show dialog on closing activity")
-        }
-    }
-
-    private fun requestLocationProvider() {
-        alertDialog {
-            setTitle(R.string.enable_location_title)
-            setMessage(R.string.enable_location)
-            setPositiveButton(android.R.string.ok) { dialog, _ ->
-                dialog.cancel()
-                Intent(Settings.ACTION_LOCATION_SOURCE_SETTINGS)
-                    .startActivityForResult(LOCATION_REQUEST_CODE)
-            }
-            setIcon(android.R.drawable.ic_dialog_alert)
-        }
-    }
-
-    private fun requestSystemWindowPermissions() {
-        // Show alert dialog to the user saying a separate permission is needed
-        // Launch the settings activity if the user prefers
-        Intent(
-            Settings.ACTION_MANAGE_OVERLAY_PERMISSION,
-            Uri.parse("package:" + activity.packageName)
-        ).startActivityForResult(ACTION_MANAGE_OVERLAY_PERMISSION_REQUEST_CODE)
-    }
-
-    private fun Intent.startActivityForResult(code: Int) {
-        resolveActivity(activity.packageManager) ?: return
-        try {
-            activity.startActivityForResult(this, code)
-        } catch (ex: ActivityNotFoundException) {
-            logger.error("Failed to ask for usage code", ex)
-        } catch (ex: IllegalStateException) {
-            logger.warn("Cannot start activity on closed app")
-        }
-    }
-
-    @SuppressLint("BatteryLife")
-    private fun requestDisableBatteryOptimization() {
-        Intent(
-            Settings.ACTION_REQUEST_IGNORE_BATTERY_OPTIMIZATIONS,
-            Uri.parse("package:" + activity.packageName)
-        ).startActivityForResult(BATTERY_OPT_CODE)
-    }
-
-    private fun requestPackageUsageStats() {
-        alertDialog {
-            setTitle(R.string.enable_package_usage_title)
-            setMessage(R.string.enable_package_usage)
-            setPositiveButton(android.R.string.ok) { dialog, _ ->
-                dialog.cancel()
-                var intent = Intent(Settings.ACTION_USAGE_ACCESS_SETTINGS)
-                if (intent.resolveActivity(activity.packageManager) == null) {
-                    intent = Intent(Settings.ACTION_SETTINGS)
-                }
-                intent.startActivityForResult(USAGE_REQUEST_CODE)
-            }
-            setIcon(android.R.drawable.ic_dialog_alert)
-        }
-    }
-
-    fun onActivityResult(requestCode: Int, resultCode: Int) {
-        when (requestCode) {
-            LOCATION_REQUEST_CODE -> onPermissionRequestResult(
-                Context.LOCATION_SERVICE,
-                resultCode == Activity.RESULT_OK
-            )
-            USAGE_REQUEST_CODE -> onPermissionRequestResult(
-                PACKAGE_USAGE_STATS,
-                resultCode == Activity.RESULT_OK
-            )
-            BATTERY_OPT_CODE -> {
-                val powerManager =
-                    activity.getSystemService(Context.POWER_SERVICE) as PowerManager?
-                val granted = resultCode == Activity.RESULT_OK
-                        || powerManager?.isIgnoringBatteryOptimizations(activity.applicationContext.packageName) != false
-                onPermissionRequestResult(
-                    REQUEST_IGNORE_BATTERY_OPTIMIZATIONS,
-                    granted
-                )
-            }
-            ACTION_MANAGE_OVERLAY_PERMISSION_REQUEST_CODE -> onPermissionRequestResult(
-                SYSTEM_ALERT_WINDOW,
-                resultCode == Activity.RESULT_OK
-            )
-        }
-    }
-
-    fun invalidateCache() {
-        mHandler.execute {
-            if (isRequestingPermissions.isNotEmpty()) {
-                val timeToExpire = isRequestingPermissionsTime + requestPermissionTimeoutMs - System.currentTimeMillis()
-                if (timeToExpire <= 0L) {
-                    resetRequestingPermission()
-                } else {
-                    mHandler.delay(timeToExpire, ::resetRequestingPermission)
-                }
-            }
-        }
-    }
-
-
-    fun replaceNeededPermissions(newPermissions: Array<out String>?) {
-        newPermissions ?: return
-        mHandler.execute {
-            needsPermissions.clear()
-
-            needsPermissions += buildList(newPermissions.size + 1) {
-                addAll(newPermissions)
-                if (contains(ACCESS_FINE_LOCATION) || contains(ACCESS_COARSE_LOCATION)) {
-                    add(LifecycleService.LOCATION_SERVICE)
-                }
-            }.filter { it.isNotEmpty() && !activity.isPermissionGranted(it) }
-
-            requestPermissions()
-        }
-    }
-
-    fun permissionsGranted(requestCode: Int, permissions: Array<String>, grantResults: IntArray) {
-        if (requestCode == REQUEST_ENABLE_PERMISSIONS) {
-            broadcaster.send(RadarService.ACTION_PERMISSIONS_GRANTED) {
-                putExtra(RadarService.EXTRA_PERMISSIONS, permissions)
-                putExtra(RadarService.EXTRA_GRANT_RESULTS, grantResults)
-            }
-        }
-    }
-
-    fun saveInstanceState(savedInstanceState: Bundle) {
-        savedInstanceState.putStringArrayList(
-            "isRequestingPermissions", ArrayList(
-                isRequestingPermissions
-            )
-        )
-        savedInstanceState.putLong("isRequestingPermissionsTime", isRequestingPermissionsTime)
-    }
-
-    fun restoreInstanceState(savedInstanceState: Bundle) {
-        savedInstanceState.getStringArrayList("isRequestingPermissions")
-            ?.let { isRequestingPermissions += it }
-
-        isRequestingPermissionsTime = savedInstanceState.getLong(
-            "isRequestingPermissionsTime",
-            java.lang.Long.MAX_VALUE
-        )
-    }
-
-    companion object {
-        private val logger = LoggerFactory.getLogger(PermissionHandler::class.java)
-
-        private const val REQUEST_ENABLE_PERMISSIONS = 2
-        // can only use lower 16 bits for request code
-        private const val LOCATION_REQUEST_CODE = 232619694 and 0xFFFF
-        private const val USAGE_REQUEST_CODE = 232619695 and 0xFFFF
-        private const val BATTERY_OPT_CODE = 232619696 and 0xFFFF
-        private const val ACTION_MANAGE_OVERLAY_PERMISSION_REQUEST_CODE = 232619697 and 0xFFFF
-
-        fun Context.isPermissionGranted(permission: String): Boolean = when (permission) {
-            LifecycleService.LOCATION_SERVICE -> applySystemService<LocationManager>(Context.LOCATION_SERVICE) { locationManager ->
-                locationManager.isProviderEnabled(LocationManager.GPS_PROVIDER)
-                        || locationManager.isProviderEnabled(LocationManager.NETWORK_PROVIDER)
-            } ?: true
-            REQUEST_IGNORE_BATTERY_OPTIMIZATIONS -> applySystemService<PowerManager>(Context.POWER_SERVICE) { powerManager ->
-                powerManager.isIgnoringBatteryOptimizations(applicationContext.packageName)
-            } ?: true
-            PACKAGE_USAGE_STATS -> applySystemService<AppOpsManager>(Context.APP_OPS_SERVICE) { appOps ->
-                @Suppress("DEPRECATION")
-                (AppOpsManager.MODE_ALLOWED == appOps.checkOpNoThrow("android:get_usage_stats", Process.myUid(), packageName))
-            } ?: true
-            SYSTEM_ALERT_WINDOW -> Settings.canDrawOverlays(this)
-            else -> PERMISSION_GRANTED == ContextCompat.checkSelfPermission(this, permission)
-        }
-    }
->>>>>>> 71fe7e05
 }