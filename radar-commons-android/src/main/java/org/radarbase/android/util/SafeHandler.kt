package org.radarbase.android.util

import android.os.Handler
import android.os.HandlerThread
import android.os.Looper
import androidx.annotation.Keep
import org.radarbase.android.util.SafeHandler.Companion.getInstance
import org.slf4j.LoggerFactory
import java.lang.ref.WeakReference
import java.util.concurrent.ExecutionException
import java.util.concurrent.SynchronousQueue

/**
 * A wrapper around Android Handler that makes some operations easier or safer in terms of exception
 * handling and multithreading.
 * @constructor consider using [getInstance] instead for shared or reinitializing handlers.
 */
@Suppress("unused", "MemberVisibilityCanBePrivate")
class SafeHandler(
    val name: String,
    private val priority: Int,
<<<<<<< HEAD
=======
    private val callback: Handler.Callback? = null,
>>>>>>> 71fe7e05
) {
    private var handlerThread: HandlerThread? = null

    /** Whether the handler has been started. */
    @get:Synchronized
    val isStarted: Boolean
        get() = handler != null

    /**
     * Direct access to the handler. Can be used for outside code that requires an actual
     * handler. Using this means that the handler should be stopped with great care, preferably
     * by ensuring during finalization in [stop] that the handler is not being used anymore.
     */
    @get:Synchronized
    var handler: Handler? = null
        private set

    @Synchronized
    fun messageHandler(callback: Handler.Callback): Handler {
        val handlerThread = checkNotNull(handlerThread) { "Only a started SafeHandler can get a message handler" }
        return Handler(handlerThread.looper, callback)
    }

    @Synchronized
    fun start() {
        if (isStarted) {
            logger.warn("Tried to start SafeHandler multiple times.")
            return
        }

        handlerThread = HandlerThread(name, priority).apply {
            start()
            handler = Handler(looper, callback)
        }
    }

    /**
     * Run a command in the given handler, waiting for it to finish.
     * @throws ExecutionException if any exception occurred in [runnable]
     */
    @Throws(InterruptedException::class, ExecutionException::class)
    fun await(runnable: Runnable) = compute { runnable.run() }

    /**
     * Run a command in the given handler, waiting for it to finish.
     * @throws ExecutionException if any exception occurred in [runnable]
     */
    @Throws(InterruptedException::class, ExecutionException::class)
    fun await(runnable: () -> Unit) = compute(runnable)

    /**
     * Compute a value the given handler, returning its value after it finishes.
     * @throws ExecutionException if any exception occurred in [method]
     */
    @Throws(InterruptedException::class, ExecutionException::class)
    fun <T> compute(method: () -> T): T {
        if (Thread.currentThread() == handlerThread) {
            try {
                return method()
            } catch (ex: Exception) {
                throw ExecutionException(ex)
            }
        } else {
            val queue = SynchronousQueue<Any>()
            execute {
                try {
                    queue.put(method() ?: nullMarker)
                } catch (ex: Exception) {
                    queue.put(ExecutionException(ex))
                }
            }
            val result = queue.take()
            @Suppress("UNCHECKED_CAST")
            return when {
                result === nullMarker -> null
                result is ExecutionException -> throw result
                else -> result
            } as T
        }
    }

    /**
     * Executes [runnable] on this handler. If the handler has already been stopped, this does not
     * get executed.
     */
    fun execute(runnable: Runnable) = execute(false, runnable::run)

    /**
     * Executes [runnable] on this handler. If the handler has already been stopped, this does not
     * get executed.
     */
    fun execute(runnable: () -> Unit) = execute(false, runnable)

    /**
     * Executes [runnable] on this handler. If this method called from the handler itself,
     * runnable is executed immediately, instead of putting it in the queue.
     */
    fun executeReentrant(runnable: () -> Unit) {
        if (Thread.currentThread() == handlerThread) {
            runnable.tryRunOrNull()
        } else {
            execute(runnable)
        }
    }

    /**
     * Executes [runnable] on this handler. If this method called from the handler itself,
     * runnable is executed immediately, instead of putting it in the queue.  If the handler has
     * been stopped and [defaultToCurrentThread] is true, runnable will still be executed on the
     * current thread. If the handler is stopped and [defaultToCurrentThread] is false, the runnable
     * will not be executed.
     */
    fun executeReentrant(defaultToCurrentThread: Boolean, runnable: () -> Unit) {
        if (Thread.currentThread() == handlerThread) {
            runnable.tryRunOrNull()
        } else {
            execute(defaultToCurrentThread, runnable)
        }
    }

    /**
     * Executes [runnable] on this handler. If this method called from the handler itself,
     * runnable is executed immediately, instead of putting it in the queue.
     */
    fun executeReentrant(runnable: Runnable) = executeReentrant(runnable::run)

    /**
     * Executes [runnable] on a handler. If the handler has been stopped and
     * [defaultToCurrentThread] is true, runnable will still be executed on the current thread.
     * If the handler is stopped and [defaultToCurrentThread] is false, the runnable will not be
     * executed.
     */
    fun execute(defaultToCurrentThread: Boolean, runnable: Runnable) = execute(defaultToCurrentThread, runnable::run)

    /**
     * Executes [runnable] on a handler. If the handler has been stopped and
     * [defaultToCurrentThread] is true, runnable will still be executed on the current thread.
     * If the handler is stopped and [defaultToCurrentThread] is false, the runnable will not be
     * executed.
     */
    fun execute(defaultToCurrentThread: Boolean, runnable: () -> Unit) {
        val didRun = synchronized(this) {
            handler?.post { runnable.tryRunOrNull() }
        } ?: false

        if (!didRun && defaultToCurrentThread) {
            runnable.tryRunOrNull()
        }
    }

    /**
     * Executes [runnable] on a handler after [delay] milliseconds.
     * @return reference to the task to be run, or null if the handler was stopped.
     */
    fun delay(delay: Long, runnable: Runnable): HandlerFuture? = delay(delay, runnable::run)

    /**
     * Executes [runnable] on a handler after [delay] milliseconds.
     */
    @Synchronized
    fun delay(delay: Long, runnable: () -> Unit): HandlerFuture? {
        val handler = handler ?: return null
        val r = Runnable {
            runnable.tryRunOrNull()
        }
        handler.postDelayed(r, delay)
        return HandlerFutureRef(r)
    }

    /**
     * Repeat given [runnable] after every [delay] milliseconds, as long as it returns true.
     */
    fun repeatWhile(delay: Long, runnable: () -> Boolean): HandlerFuture? = this.delay(delay) {
        if (runnable.tryRunOrNull() == true) repeatWhile(delay, runnable)
    }

    /**
     * Repeat given [runnable] after every [delay] milliseconds.
     */
    fun repeat(delay: Long, runnable: () -> Unit): HandlerFuture? = this.delay(delay) {
        runnable.tryRunOrNull()
        repeat(delay, runnable)
    }

    /**
     * Stop the handler, running [finalization] as the last operation. If the handler
     * was already stopped, the finalization is still run, but on the current thread.
     */
    fun stop(finalization: Runnable) = stop(finalization::run)

    @Synchronized
    fun interrupt() = handlerThread?.interrupt()

    /**
     * Stop the handler, running [finalization], if any, as the last operation. If the handler
     * was already stopped, the finalization is still run, but on the current thread. If the thread
     * was never started, none of the finalization is run.
     */
    @Synchronized
    fun stop(finalization: (() -> Unit)? = null, currentThreadFinalization: (() -> Unit)? = null) {
        val thread = handlerThread ?: return

        currentThreadFinalization?.tryRunOrNull()

        val oldHandler = handler
        if (oldHandler != null) {
            handler = null
            if (finalization != null) {
                oldHandler.post { finalization.tryRunOrNull() }
            }
        } else {
            finalization?.tryRunOrNull()
        }
        thread.quitSafely()

        handlerThread = null
    }

    /**
     * A Future to evaluate the result of a [delay] call.
     */
    @Keep
    interface HandlerFuture {
        /**
         * Do not wait for a delay, but execute the supplied runnable immediately and wait for it
         * to finish.
         */
        @Throws(InterruptedException::class, ExecutionException::class)
        fun awaitNow()

        /**
         * Do not wait for a delay, but execute the supplied runnable immediately. If this is called
         * within the handler, it will be called directly.
         */
        fun runNow()

        /**
         * Cancel running this runnable. If the runnable has already run or is running, this has no
         * effect.
         */
        fun cancel()
    }

    private inner class HandlerFutureRef(val runnable: Runnable): HandlerFuture {
        override fun awaitNow(): Unit = synchronized(this@SafeHandler) {
            handler?.removeCallbacks(runnable)
            await(runnable)
        }
        override fun runNow(): Unit = synchronized(this@SafeHandler) {
            handler?.removeCallbacks(runnable)
            executeReentrant(runnable)
        }
        override fun cancel(): Unit = synchronized(this@SafeHandler) {
            handler?.removeCallbacks(runnable)
        }
    }

    companion object {
        private val logger = LoggerFactory.getLogger(SafeHandler::class.java)
        private val nullMarker = Any()
        private val map: MutableMap<String, WeakReference<SafeHandler>> = HashMap()

        /**
         * Get a shared instance of a handler. Note that for this to be safe, the app should
         * not stop the handler. This can be used for a client library that is very sensitive about
         * being moved to another thread.
         */
        @Synchronized
        fun getInstance(
            name: String,
            priority: Int,
<<<<<<< HEAD
=======
            callback: Handler.Callback? = null
>>>>>>> 71fe7e05
        ): SafeHandler {
            val handlerRef = map[name]?.get()
            return handlerRef
                ?: run {
                    val handler = SafeHandler(name, priority, callback)
                    map[name] = WeakReference(handler)
                    handler
                }
        }

        private fun <T> (() -> T).tryRunOrNull(): T? = try {
            this()
        } catch (ex: Exception) {
            logger.error("Failed to run posted runnable", ex)
            null
        }
    }
}<|MERGE_RESOLUTION|>--- conflicted
+++ resolved
@@ -2,7 +2,6 @@
 
 import android.os.Handler
 import android.os.HandlerThread
-import android.os.Looper
 import androidx.annotation.Keep
 import org.radarbase.android.util.SafeHandler.Companion.getInstance
 import org.slf4j.LoggerFactory
@@ -19,10 +18,6 @@
 class SafeHandler(
     val name: String,
     private val priority: Int,
-<<<<<<< HEAD
-=======
-    private val callback: Handler.Callback? = null,
->>>>>>> 71fe7e05
 ) {
     private var handlerThread: HandlerThread? = null
 
@@ -55,7 +50,7 @@
 
         handlerThread = HandlerThread(name, priority).apply {
             start()
-            handler = Handler(looper, callback)
+            handler = Handler(looper)
         }
     }
 
@@ -294,15 +289,11 @@
         fun getInstance(
             name: String,
             priority: Int,
-<<<<<<< HEAD
-=======
-            callback: Handler.Callback? = null
->>>>>>> 71fe7e05
         ): SafeHandler {
             val handlerRef = map[name]?.get()
             return handlerRef
                 ?: run {
-                    val handler = SafeHandler(name, priority, callback)
+                    val handler = SafeHandler(name, priority)
                     map[name] = WeakReference(handler)
                     handler
                 }
