--- conflicted
+++ resolved
@@ -16,12 +16,18 @@
 
 package org.radarbase.android.util
 
+import android.annotation.SuppressLint
+import android.content.BroadcastReceiver
 import android.content.Context
+import android.content.Intent
+import android.content.IntentFilter
 import android.net.ConnectivityManager
+import android.net.ConnectivityManager.CONNECTIVITY_ACTION
 import android.net.ConnectivityManager.NetworkCallback
+import android.net.ConnectivityManager.TYPE_ETHERNET
+import android.net.ConnectivityManager.TYPE_WIFI
 import android.net.Network
 import android.net.NetworkCapabilities
-<<<<<<< HEAD
 import android.os.Build
 import androidx.annotation.RequiresApi
 import kotlinx.coroutines.channels.Channel.Factory.CONFLATED
@@ -31,15 +37,11 @@
 import kotlinx.coroutines.flow.Flow
 import kotlinx.coroutines.flow.buffer
 import kotlinx.coroutines.flow.callbackFlow
-import kotlinx.coroutines.flow.distinctUntilChanged
-=======
-import org.slf4j.LoggerFactory
->>>>>>> b73a0e43
 
 /**
  * Keeps track of whether there is a network connection (e.g., WiFi or Ethernet).
  */
-<<<<<<< HEAD
+@SuppressLint("ObsoleteSdkInt")
 class NetworkConnectedReceiver(
     private val context: Context
 ) {
@@ -61,6 +63,7 @@
         } else {
             callbackFlow {
                 val receiver = createBroadcastReceiver()
+                @Suppress("DEPRECATION")
                 context.registerReceiver(receiver, IntentFilter(CONNECTIVITY_ACTION))
                 awaitClose {
                     context.unregisterReceiver(receiver)
@@ -93,64 +96,6 @@
             override fun onAvailable(network: Network) {
                 transition { previousState -> NetworkState.Connected(previousState.hasWifiOrEthernet) }
             }
-=======
-class NetworkConnectedReceiver(context: Context, private val listener: ((NetworkState) -> Unit)? = null) : SpecificReceiver {
-    private val connectivityManager: ConnectivityManager? = context.getSystemService(Context.CONNECTIVITY_SERVICE) as ConnectivityManager?
-    private var isReceiverRegistered: Boolean = false
-    private val callback = object : NetworkCallback() {
-        override fun onAvailable(network: Network) {
-            state = NetworkState(isConnected = true, hasWifiOrEthernet = state.hasWifiOrEthernet)
-        }
-
-        override fun onCapabilitiesChanged(network: Network, capabilities: NetworkCapabilities) {
-            state = NetworkState(state.isConnected, capabilities.hasTransport(NetworkCapabilities.TRANSPORT_WIFI) || capabilities.hasTransport(NetworkCapabilities.TRANSPORT_ETHERNET))
-        }
-
-        override fun onUnavailable() {
-            // nothing happened
-        }
-
-        override fun onLost(network: Network) {
-            state = NetworkState(isConnected = false, hasWifiOrEthernet = false)
-        }
-    }
-
-    constructor(context: Context, listener: NetworkConnectedListener) : this(context, listener::onNetworkConnectionChanged)
-
-    private val _state = ChangeRunner(NetworkState(isConnected = false, hasWifiOrEthernet = false))
-
-    var state: NetworkState
-        get() = _state.value
-        private set(value) {
-            _state.applyIfChanged(value) { notifyListener() }
-        }
-
-    fun hasConnection(wifiOrEthernetOnly: Boolean) = state.hasConnection(wifiOrEthernetOnly)
-
-    override fun register() {
-        connectivityManager ?: run {
-            logger.warn("Connectivity cannot be checked: System ConnectivityManager is unavailable.")
-            return
-        }
-        registerCallback(connectivityManager)
-    }
-
-    override fun notifyListener() {
-        listener?.invoke(state)
-    }
-
-    private fun registerCallback(cm: ConnectivityManager) {
-        val network = cm.activeNetwork
-        val networkInfo = network?.let { cm.getNetworkInfo(it) }
-        state = if (networkInfo?.isConnected == true) {
-            val capabilities = cm.getNetworkCapabilities(network)
-            NetworkState(true,
-                    capabilities?.hasTransport(NetworkCapabilities.TRANSPORT_WIFI) == true
-                            || capabilities?.hasTransport(NetworkCapabilities.TRANSPORT_ETHERNET) == true)
-        } else {
-            NetworkState(isConnected = false, hasWifiOrEthernet = false)
-        }
->>>>>>> b73a0e43
 
             override fun onCapabilitiesChanged(network: Network, capabilities: NetworkCapabilities) {
                 transition { previousState ->
@@ -165,7 +110,6 @@
                 }
             }
 
-<<<<<<< HEAD
             override fun onUnavailable() {
                 // nothing happened
             }
@@ -180,23 +124,6 @@
                 trySendBlocking(this.state)
             }
         }
-=======
-    override fun unregister() {
-        if (!isReceiverRegistered) {
-            return
-        }
-        try {
-            connectivityManager?.unregisterNetworkCallback(callback)
-        } catch (ex: Exception) {
-            logger.debug("Skipping unregistered receiver: {}", ex.toString())
-        }
-        isReceiverRegistered = false
-    }
-
-    data class NetworkState(val isConnected: Boolean, val hasWifiOrEthernet: Boolean) {
-        fun hasConnection(wifiOrEthernetOnly: Boolean): Boolean =
-            isConnected && (hasWifiOrEthernet || !wifiOrEthernetOnly)
->>>>>>> b73a0e43
     }
 
     sealed class NetworkState(
