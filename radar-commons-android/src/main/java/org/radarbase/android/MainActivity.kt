/*
 * Copyright 2017 The Hyve
 *
 * Licensed under the Apache License, Version 2.0 (the "License");
 * you may not use this file except in compliance with the License.
 * You may obtain a copy of the License at
 *
 * http://www.apache.org/licenses/LICENSE-2.0
 *
 * Unless required by applicable law or agreed to in writing, software
 * distributed under the License is distributed on an "AS IS" BASIS,
 * WITHOUT WARRANTIES OR CONDITIONS OF ANY KIND, either express or implied.
 * See the License for the specific language governing permissions and
 * limitations under the License.
 */

package org.radarbase.android

import android.content.Context
import android.content.Intent
import android.os.Build
import android.os.Bundle
import android.os.Process
import androidx.annotation.CallSuper
import androidx.appcompat.app.AppCompatActivity
import androidx.localbroadcastmanager.content.LocalBroadcastManager
import org.radarbase.android.RadarApplication.Companion.radarApp
import org.radarbase.android.RadarApplication.Companion.radarConfig
import org.radarbase.android.RadarConfiguration.Companion.PROJECT_ID_KEY
import org.radarbase.android.RadarConfiguration.Companion.RADAR_CONFIGURATION_CHANGED
import org.radarbase.android.RadarConfiguration.Companion.UI_REFRESH_RATE_KEY
import org.radarbase.android.RadarConfiguration.Companion.USER_ID_KEY
import org.radarbase.android.RadarService.Companion.ACTION_CHECK_PERMISSIONS
import org.radarbase.android.RadarService.Companion.ACTION_PROVIDERS_UPDATED
import org.radarbase.android.RadarService.Companion.EXTRA_PERMISSIONS
import org.radarbase.android.auth.*
import org.radarbase.android.splash.SplashActivity
import org.radarbase.android.util.*
import org.slf4j.LoggerFactory


/** Base MainActivity class. It manages the services to collect the data and starts up a view. To
 * create an application, extend this class and override the abstract methods.  */
<<<<<<< HEAD
@Suppress("MemberVisibilityCanBePrivate")
abstract class MainActivity : AppCompatActivity() {
=======
abstract class MainActivity : AppCompatActivity(), LoginListener {
>>>>>>> e4b71259

    /** Time between refreshes.  */
    private var uiRefreshRate: Long = 0

    /** Hander in the background. It is set to null whenever the activity is not running.  */
    private lateinit var mHandler: SafeHandler

    /** The UI to show the service data.  */
    @get:Synchronized
    var view: MainActivityView? = null
        private set

    private var configurationBroadcastReceiver: BroadcastRegistration? = null
    private lateinit var permissionHandler: PermissionHandler
    protected lateinit var authConnection: ManagedServiceConnection<AuthService.AuthServiceBinder>
    protected lateinit var radarConnection: ManagedServiceConnection<IRadarBinder>

    private lateinit var bluetoothEnforcer: BluetoothEnforcer

    protected lateinit var configuration: RadarConfiguration
    private var connectionsUpdatedReceiver: BroadcastRegistration? = null

    protected open val requestPermissionTimeoutMs: Long
        get() = REQUEST_PERMISSION_TIMEOUT_MS

    val radarService: IRadarBinder?
        get() = radarConnection.binder

    val userId: String?
        get() = configuration.latestConfig.optString(USER_ID_KEY)

    val projectId: String?
        get() = configuration.latestConfig.optString(PROJECT_ID_KEY)

    @CallSuper
    override fun onSaveInstanceState(savedInstanceState: Bundle) {
        super.onSaveInstanceState(savedInstanceState)
        permissionHandler.saveInstanceState(savedInstanceState)

    }

    override fun onCreate(savedInstanceState: Bundle?) {
        super.onCreate(savedInstanceState)
        configuration = radarConfig
        mHandler = SafeHandler.getInstance("Main background handler", Process.THREAD_PRIORITY_BACKGROUND)
        permissionHandler = PermissionHandler(this, mHandler, requestPermissionTimeoutMs) { permissions, grantResults ->
            radarService?.permissionGranted(permissions, grantResults)
        }

        savedInstanceState?.also { permissionHandler.restoreInstanceState(it) }

        radarConnection = ManagedServiceConnection<IRadarBinder>(this@MainActivity, radarApp.radarService).apply {
            bindFlags = Context.BIND_ABOVE_CLIENT or Context.BIND_AUTO_CREATE
            onBoundListeners += IRadarBinder::startScanning
            onBoundListeners += { binder -> view?.onRadarServiceBound(binder) }
            onUnboundListeners += IRadarBinder::stopScanning
        }

        bluetoothEnforcer = BluetoothEnforcer(this, radarConnection)
        authConnection = AuthServiceConnection(this, this).apply {
            onBoundListeners += { binder ->
                binder.applyState {
                    if (userId == null) {
                        this@MainActivity.logoutSucceeded(null, this)
                    }
                }
            }
        }
        create()
    }

    @CallSuper
    protected fun create() {
        logger.info("RADAR configuration at create: {}", configuration)
        onConfigChanged()

        configurationBroadcastReceiver = LocalBroadcastManager.getInstance(this)
                .register(RADAR_CONFIGURATION_CHANGED) { _, _ -> onConfigChanged() }

        // Start the UI thread
        uiRefreshRate = configuration.latestConfig.getLong(UI_REFRESH_RATE_KEY, 250L)
    }

    @CallSuper
    override fun onDestroy() {
        super.onDestroy()

        configurationBroadcastReceiver?.unregister()
    }

    /**
     * Called whenever the RadarConfiguration is changed. This can be at activity start or
     * when the configuration is updated from Firebase.
     */
    @CallSuper
    protected fun onConfigChanged() {

    }

    /** Create a view to show the data of this activity.  */
    protected abstract fun createView(): MainActivityView

    private var uiUpdater: SafeHandler.HandlerFuture? = null

    override fun onResume() {
        super.onResume()
        uiUpdater = mHandler.repeat(uiRefreshRate) {
            try {
                // Update all rows in the UI with the data from the connections
                view?.update()
            } catch (ex: Exception) {
                logger.error("Failed to update view", ex)
            }
        }
    }

    override fun onPause() {
        super.onPause()
        uiUpdater?.let {
            it.cancel()
            uiUpdater = null
        }
    }

    @CallSuper
    public override fun onStart() {
        super.onStart()
        mHandler.start()
        authConnection.bind()
        bluetoothEnforcer.start()

        val radarServiceCls = radarApp.radarService
        try {
            val intent = Intent(this, radarServiceCls)
            if (Build.VERSION.SDK_INT >= Build.VERSION_CODES.O) {
                startForegroundService(intent)
            } else {
                startService(intent)
            }
        } catch (ex: IllegalStateException) {
            logger.error("Failed to start RadarService: activity is in background.", ex)
        }

        radarConnection.bind()

        permissionHandler.invalidateCache()

        LocalBroadcastManager.getInstance(this).apply {
            connectionsUpdatedReceiver = register(ACTION_PROVIDERS_UPDATED) { _, _ ->
                synchronized(this@MainActivity) {
                    view = createView()
                }
            }
        }
        synchronized(this@MainActivity) {
            view = createView()
        }
    }

    override fun onNewIntent(intent: Intent) {
        if (ACTION_CHECK_PERMISSIONS == intent.action) {
            permissionHandler.replaceNeededPermissions(intent.getStringArrayExtra(EXTRA_PERMISSIONS))
        }

        super.onNewIntent(intent)
    }

    @CallSuper
    public override fun onStop() {
        super.onStop()

        mHandler.stop { view = null }

        radarConnection.unbind()
        authConnection.unbind()
        bluetoothEnforcer.stop()

        connectionsUpdatedReceiver?.unregister()
    }

    @Deprecated("Super was deprecated in favor of Activity Result API")
    public override fun onActivityResult(requestCode: Int, resultCode: Int, result: Intent?) {
        super.onActivityResult(requestCode, resultCode, result)
        bluetoothEnforcer.onActivityResult(requestCode, resultCode)
        permissionHandler.onActivityResult(requestCode, resultCode)
    }

    override fun onRequestPermissionsResult(requestCode: Int, permissions: Array<String>, grantResults: IntArray) {
        super.onRequestPermissionsResult(requestCode, permissions, grantResults)
        permissionHandler.permissionsGranted(requestCode, permissions, grantResults)
    }

    /**
     * Log out of the current application.
     * @param disableRefresh if `true`, also remove any refresh tokens; if `false`, just remove
     * the access token but allow the same user to automatically log in again if it is
     * still valid.
     */
    protected fun logout(disableRefresh: Boolean) {
        authConnection.applyBinder { invalidate(null, disableRefresh) }
    }

    override fun loginSucceeded(manager: LoginManager?, authState: AppAuthState) = Unit

    override fun logoutSucceeded(manager: LoginManager?, authState: AppAuthState) {
        logger.info("Starting SplashActivity")
        val intent = packageManager.getLaunchIntentForPackage(BuildConfig.LIBRARY_PACKAGE_NAME) ?: return
        startActivity(intent.apply {
            flags = Intent.FLAG_ACTIVITY_NEW_TASK or Intent.FLAG_ACTIVITY_TASK_ON_HOME or Intent.FLAG_ACTIVITY_CLEAR_TOP or Intent.FLAG_ACTIVITY_SINGLE_TOP
        })
        finish()
    }

    companion object {
        private val logger = LoggerFactory.getLogger(MainActivity::class.java)

        private const val REQUEST_PERMISSION_TIMEOUT_MS = 86_400_000L // 1 day
    }
}<|MERGE_RESOLUTION|>--- conflicted
+++ resolved
@@ -41,12 +41,8 @@
 
 /** Base MainActivity class. It manages the services to collect the data and starts up a view. To
  * create an application, extend this class and override the abstract methods.  */
-<<<<<<< HEAD
 @Suppress("MemberVisibilityCanBePrivate")
-abstract class MainActivity : AppCompatActivity() {
-=======
 abstract class MainActivity : AppCompatActivity(), LoginListener {
->>>>>>> e4b71259
 
     /** Time between refreshes.  */
     private var uiRefreshRate: Long = 0
