/*
 * Copyright 2017 The Hyve
 *
 * Licensed under the Apache License, Version 2.0 (the "License");
 * you may not use this file except in compliance with the License.
 * You may obtain a copy of the License at
 *
 * http://www.apache.org/licenses/LICENSE-2.0
 *
 * Unless required by applicable law or agreed to in writing, software
 * distributed under the License is distributed on an "AS IS" BASIS,
 * WITHOUT WARRANTIES OR CONDITIONS OF ANY KIND, either express or implied.
 * See the License for the specific language governing permissions and
 * limitations under the License.
 */

package org.radarbase.android.auth

import android.os.SystemClock
import androidx.annotation.Keep
import okhttp3.Headers
import org.json.JSONArray
import org.json.JSONException
import org.radarbase.android.auth.LoginManager.Companion.AUTH_TYPE_UNKNOWN
import org.radarbase.android.auth.portal.ManagementPortalClient.Companion.SOURCE_IDS_PROPERTY
import org.radarbase.android.util.buildJsonArray
import org.radarbase.android.util.equalTo
import org.slf4j.LoggerFactory
import java.util.*
import java.util.concurrent.TimeUnit
import kotlin.collections.HashMap

/** Authentication state of the application.  */
@Keep
@Suppress("unused")
class AppAuthState private constructor(builder: Builder) {
    val projectId: String? = builder.projectId
    val userId: String? = builder.userId
    val token: String? = builder.token
    val tokenType: Int = builder.tokenType
    val authenticationSource: String? = builder.authenticationSource
    val needsRegisteredSources: Boolean = builder.needsRegisteredSources
    val expiration: Long = builder.expiration
    val lastUpdate: Long = builder.lastUpdate
    val attributes: Map<String, String> = HashMap(builder.attributes)
    val headers: List<Pair<String, String>> = ArrayList(builder.headers)
    val sourceMetadata: List<SourceMetadata> = ArrayList(builder.sourceMetadata)
    val sourceTypes: List<SourceType> = ArrayList(builder.sourceTypes)
    val isPrivacyPolicyAccepted: Boolean = builder.isPrivacyPolicyAccepted
    val okHttpHeaders: Headers = Headers.Builder().apply {
        headers.forEach { (k, v) -> add(k, v) }
    }.build()
    val baseUrl: String? = attributes[AuthService.BASE_URL_PROPERTY]?.trimEndSlash()

    val isValid: Boolean
        get() = isPrivacyPolicyAccepted && expiration > System.currentTimeMillis()

    val isInvalidated: Boolean
        get() = expiration == 0L

    constructor() : this(Builder())

    constructor(initializer: Builder.() -> Unit) : this(Builder().also(initializer))

    fun getAttribute(key: String) = attributes[key]

    fun serializableAttributeList() = buildJsonArray {
        attributes.forEach { (k, v) ->
            put(k)
            put(v)
        }
    }.toString()

    fun serializableHeaderList() = buildJsonArray {
        headers.forEach { (k, v) ->
            put(k)
            put(v)
        }
    }.toString()

    fun isValidFor(time: Long, unit: TimeUnit) = isPrivacyPolicyAccepted
            && expiration - unit.toMillis(time) > System.currentTimeMillis()

    fun isAuthorizedForSource(sourceId: String?): Boolean {
        return !this.needsRegisteredSources
                || (sourceId != null && attributes[SOURCE_IDS_PROPERTY]?.let { sourceId in it } == true)
    }

    val timeSinceLastUpdate: Long
            get() = SystemClock.elapsedRealtime() - lastUpdate

    fun reset(): AppAuthState {
        return Builder().build()
    }

    fun alter(changes: Builder.() -> Unit): AppAuthState {
        return Builder().also {
            it.projectId = projectId
            it.userId = userId
            it.token = token
            it.tokenType = tokenType
            it.expiration = expiration
            it.authenticationSource = authenticationSource
            it.isPrivacyPolicyAccepted = isPrivacyPolicyAccepted

            it.attributes += attributes
            it.sourceMetadata += sourceMetadata
            it.sourceTypes += sourceTypes
            it.headers += headers
            it.changes()
        }.build()
    }

    class Builder {
        val lastUpdate = SystemClock.elapsedRealtime()

        val headers: MutableCollection<Pair<String, String>> = mutableListOf()
        val sourceMetadata: MutableCollection<SourceMetadata> = mutableListOf()
        val attributes: MutableMap<String, String> = mutableMapOf()

        var needsRegisteredSources = true

        var projectId: String? = null
        var userId: String? = null
        var token: String? = null
        var authenticationSource: String? = null
        var tokenType = AUTH_TYPE_UNKNOWN
        var expiration: Long = 0
        var isPrivacyPolicyAccepted = false
        val sourceTypes: MutableCollection<SourceType> = mutableListOf()

        fun parseAttributes(jsonString: String?) {
            jsonString ?: return
            try {
                attributes += JSONArray(jsonString).toStringPairs().toMap()
            } catch (e: JSONException) {
                logger.warn("Cannot deserialize AppAuthState attributes: {}", e.toString())
            }
        }

        fun invalidate() {
            expiration = 0L
        }

<<<<<<< HEAD
        fun invalidate(): Builder = apply { expiration = 0L }

        fun setHeader(name: String, value: String): Builder = apply {
            with (headers.iterator()) {
                while (hasNext()) {
                    if (next().key == name) {
                        remove()
                    }
                }
            }
=======
        fun setHeader(name: String, value: String) {
            headers.removeAll { (k, _) -> k == name }
>>>>>>> e4b71259
            addHeader(name, value)
        }

        fun addHeader(name: String, value: String) {
            headers += name to value
        }

        fun parseHeaders(jsonString: String?) {
            jsonString ?: return
            try {
                this.headers += JSONArray(jsonString).toStringPairs()
            } catch (e: JSONException) {
                logger.warn("Cannot deserialize AppAuthState attributes: {}", e.toString())
            }
        }

        @Throws(JSONException::class)
        fun parseSourceTypes(sourceJson: Collection<String>?) {
            sourceJson ?: return
            sourceTypes += sourceJson.map { SourceType(it) }
        }

        @Throws(JSONException::class)
        fun parseSourceMetadata(sourceJson: Collection<String>?) {
            sourceJson ?: return
            sourceMetadata += sourceJson.map { SourceMetadata(it) }
        }

        fun build(): AppAuthState {
            sourceMetadata.forEach { it.deduplicateType(sourceTypes) }
            return AppAuthState(this)
        }
    }

    override fun toString(): String {
        return """
            AppAuthState{
                authenticationSource='$authenticationSource',
                projectId='$projectId',
                userId='$userId',
                token='$token',
                tokenType=$tokenType,
                expiration=$expiration,
                lastUpdate=$lastUpdate,
                attributes=$attributes,
                sourceTypes=$sourceTypes,
                sourceMetadata=$sourceMetadata,
                parseHeaders=$headers,
                isPrivacyPolicyAccepted=$isPrivacyPolicyAccepted,
            }
        """.trimIndent()
    }

    override fun equals(other: Any?) = equalTo(
        other,
        AppAuthState::projectId,
        AppAuthState::userId,
        AppAuthState::token,
        AppAuthState::tokenType,
        AppAuthState::authenticationSource,
        AppAuthState::needsRegisteredSources,
        AppAuthState::expiration,
        AppAuthState::attributes,
        AppAuthState::headers,
        AppAuthState::sourceMetadata,
        AppAuthState::sourceTypes,
        AppAuthState::isPrivacyPolicyAccepted,
    )

    override fun hashCode(): Int = Objects.hash(projectId, userId, token)

    companion object {
        private val logger = LoggerFactory.getLogger(AppAuthState::class.java)

        @Throws(JSONException::class)
        private fun JSONArray.toStringPairs(): List<Pair<String, String>> = buildList(length() / 2) {
            for (i in 0 until length() step 2) {
                add(Pair(getString(i), getString(i + 1)))
            }
        }

        /**
         * Strips all slashes from the end of a URL.
         * @receiver string to strip
         * @return stripped URL or null if that would result in an empty or null string.
         */
        private fun String.trimEndSlash(): String? {
            val result = trimEnd('/')
            if (result.isEmpty()) {
                logger.warn("Base URL '{}' should be a valid URL.", this)
                return null
            }
            return result
        }
    }
}<|MERGE_RESOLUTION|>--- conflicted
+++ resolved
@@ -142,21 +142,8 @@
             expiration = 0L
         }
 
-<<<<<<< HEAD
-        fun invalidate(): Builder = apply { expiration = 0L }
-
-        fun setHeader(name: String, value: String): Builder = apply {
-            with (headers.iterator()) {
-                while (hasNext()) {
-                    if (next().key == name) {
-                        remove()
-                    }
-                }
-            }
-=======
         fun setHeader(name: String, value: String) {
             headers.removeAll { (k, _) -> k == name }
->>>>>>> e4b71259
             addHeader(name, value)
         }
 
