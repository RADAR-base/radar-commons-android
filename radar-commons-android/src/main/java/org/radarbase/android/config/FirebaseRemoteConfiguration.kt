/*
 * Copyright 2017 The Hyve
 *
 * Licensed under the Apache License, Version 2.0 (the "License");
 * you may not use this file except in compliance with the License.
 * You may obtain a copy of the License at
 *
 * http://www.apache.org/licenses/LICENSE-2.0
 *
 * Unless required by applicable law or agreed to in writing, software
 * distributed under the License is distributed on an "AS IS" BASIS,
 * WITHOUT WARRANTIES OR CONDITIONS OF ANY KIND, either express or implied.
 * See the License for the specific language governing permissions and
 * limitations under the License.
 */

package org.radarbase.android.config

import android.content.Context
import android.os.Handler
import android.os.Looper
import androidx.annotation.XmlRes
import com.google.android.gms.tasks.OnFailureListener
import com.google.android.gms.tasks.OnSuccessListener
import com.google.firebase.analytics.FirebaseAnalytics
import com.google.firebase.remoteconfig.FirebaseRemoteConfig
import kotlinx.coroutines.Dispatchers
import kotlinx.coroutines.flow.MutableStateFlow
import kotlinx.coroutines.withContext
import org.radarbase.android.RadarConfiguration
import org.radarbase.android.RadarConfiguration.Companion.PROJECT_ID_KEY
import org.radarbase.android.RadarConfiguration.Companion.USER_ID_KEY
import org.radarbase.android.auth.AppAuthState
import org.slf4j.LoggerFactory
import java.util.concurrent.atomic.AtomicBoolean

@Suppress("unused")
class FirebaseRemoteConfiguration(private val context: Context, inDevelopmentMode: Boolean, @XmlRes defaultSettings: Int) : RemoteConfig {
    private val firebase = FirebaseRemoteConfig.getInstance().apply {
        setDefaultsAsync(defaultSettings)
        isInDevelopmentMode = inDevelopmentMode
        fetch()
    }

    override var status = MutableStateFlow(RadarConfiguration.RemoteConfigStatus.INITIAL)

    private val onFailureListener: OnFailureListener = OnFailureListener { ex ->
        logger.info("Failed to fetch Firebase config", ex)
        status.value = RadarConfiguration.RemoteConfigStatus.ERROR
    }
    private val hasChange: AtomicBoolean = AtomicBoolean(false)

    override var lastFetch: Long = 0L
    override var cache: Map<String, String> = mapOf()
        private set

    private val handler: Handler = Handler(Looper.getMainLooper())
    private val onFetchCompleteHandler: OnSuccessListener<Void> = OnSuccessListener {
        // Once the config is successfully fetched it must be
        // activated before newly fetched values are returned.
        firebase.activate()
                .addOnSuccessListener {
                    cache = firebase.getKeysByPrefix("")
                            .mapNotNull { key ->
                                firebase.getValue(key).asString()
                                        .takeUnless { it.isEmpty() }
                                        ?.let { Pair(key, it) }
                            }
                            .toMap()

                    status.value = RadarConfiguration.RemoteConfigStatus.FETCHED
                }
                .addOnFailureListener(onFailureListener)
    }
    private var isInDevelopmentMode: Boolean = false
    private var firebaseKeys: Set<String> = HashSet(firebase.getKeysByPrefix(""))

    init {
<<<<<<< HEAD
        status.value = RadarConfiguration.RemoteConfigStatus.READY
=======
        this.onFailureListener = OnFailureListener { ex ->
            logger.info("Failed to fetch Firebase config", ex)
            status = RadarConfiguration.RemoteConfigStatus.ERROR
        }

        this.onFetchCompleteHandler = OnSuccessListener {
            // Once the config is successfully fetched it must be
            // activated before newly fetched values are returned.
            firebase.activate()
                    .addOnSuccessListener {
                        lastFetch = System.currentTimeMillis()
                        cache = firebase.getKeysByPrefix("")
                                .mapNotNull { key ->
                                    firebase.getValue(key).asString()
                                            .takeUnless { it.isEmpty() }
                                            ?.let { Pair(key, it) }
                                }
                                .toMap()

                        status = RadarConfiguration.RemoteConfigStatus.FETCHED
                    }
                    .addOnFailureListener(onFailureListener)
        }

        status = RadarConfiguration.RemoteConfigStatus.READY
>>>>>>> b73a0e43
    }

    /**
     * Fetch the configuration from the firebase server.
     * @param maxCacheAge seconds
     * @return fetch task or null status is [RadarConfiguration.RemoteConfigStatus.UNAVAILABLE].
     */
<<<<<<< HEAD
    override suspend fun doFetch(maxCacheAge: Long) {
        if (status.value == RadarConfiguration.RemoteConfigStatus.UNAVAILABLE) {
            return
        }
        val task = firebase.fetch(maxCacheAge)
        status.value = RadarConfiguration.RemoteConfigStatus.FETCHING
        task.addOnSuccessListener(onFetchCompleteHandler)
        task.addOnFailureListener(onFailureListener)
=======
    override fun doFetch(maxCacheAgeMillis: Long) {
        if (status == RadarConfiguration.RemoteConfigStatus.UNAVAILABLE) {
            return
        }
        val task = firebase.fetch(maxCacheAgeMillis / 1000L)
        synchronized(this) {
            status = RadarConfiguration.RemoteConfigStatus.FETCHING
            task.addOnSuccessListener(onFetchCompleteHandler)
            task.addOnFailureListener(onFailureListener)
        }
>>>>>>> b73a0e43
    }

    override suspend fun updateWithAuthState(appAuthState: AppAuthState?) {
        appAuthState ?: return
        val userId = appAuthState.userId ?: return
        val projectId = appAuthState.projectId ?: return
        val baseUrl = appAuthState.baseUrl ?: return
        withContext(Dispatchers.IO) {
            FirebaseAnalytics.getInstance(context).apply {
                setUserId(userId)
                setUserProperty(USER_ID_KEY, userId.limit(36))
                setUserProperty(PROJECT_ID_KEY, projectId.limit(36))
                setUserProperty(RadarConfiguration.BASE_URL_KEY, baseUrl.limit(36))
            }
        }
    }

    override suspend fun stop() {
        // do nothing
    }

    companion object {
        private val logger = LoggerFactory.getLogger(FirebaseRemoteConfiguration::class.java)
        private const val FIREBASE_FETCH_TIMEOUT_MS_DEFAULT = 12 * 60 * 60 * 1000L


        private fun String?.limit(numChars: Int): String? {
            return if (this != null && length > numChars) {
                substring(0, numChars)
            } else {
                this
            }
        }
    }
}<|MERGE_RESOLUTION|>--- conflicted
+++ resolved
@@ -76,63 +76,24 @@
     private var firebaseKeys: Set<String> = HashSet(firebase.getKeysByPrefix(""))
 
     init {
-<<<<<<< HEAD
         status.value = RadarConfiguration.RemoteConfigStatus.READY
-=======
-        this.onFailureListener = OnFailureListener { ex ->
-            logger.info("Failed to fetch Firebase config", ex)
-            status = RadarConfiguration.RemoteConfigStatus.ERROR
-        }
-
-        this.onFetchCompleteHandler = OnSuccessListener {
-            // Once the config is successfully fetched it must be
-            // activated before newly fetched values are returned.
-            firebase.activate()
-                    .addOnSuccessListener {
-                        lastFetch = System.currentTimeMillis()
-                        cache = firebase.getKeysByPrefix("")
-                                .mapNotNull { key ->
-                                    firebase.getValue(key).asString()
-                                            .takeUnless { it.isEmpty() }
-                                            ?.let { Pair(key, it) }
-                                }
-                                .toMap()
-
-                        status = RadarConfiguration.RemoteConfigStatus.FETCHED
-                    }
-                    .addOnFailureListener(onFailureListener)
-        }
-
-        status = RadarConfiguration.RemoteConfigStatus.READY
->>>>>>> b73a0e43
     }
 
     /**
      * Fetch the configuration from the firebase server.
-     * @param maxCacheAge seconds
+     * @param maxCacheAgeMillis seconds
      * @return fetch task or null status is [RadarConfiguration.RemoteConfigStatus.UNAVAILABLE].
      */
-<<<<<<< HEAD
-    override suspend fun doFetch(maxCacheAge: Long) {
+    override suspend fun doFetch(maxCacheAgeMillis: Long) {
         if (status.value == RadarConfiguration.RemoteConfigStatus.UNAVAILABLE) {
-            return
-        }
-        val task = firebase.fetch(maxCacheAge)
-        status.value = RadarConfiguration.RemoteConfigStatus.FETCHING
-        task.addOnSuccessListener(onFetchCompleteHandler)
-        task.addOnFailureListener(onFailureListener)
-=======
-    override fun doFetch(maxCacheAgeMillis: Long) {
-        if (status == RadarConfiguration.RemoteConfigStatus.UNAVAILABLE) {
             return
         }
         val task = firebase.fetch(maxCacheAgeMillis / 1000L)
         synchronized(this) {
-            status = RadarConfiguration.RemoteConfigStatus.FETCHING
+            status.value = RadarConfiguration.RemoteConfigStatus.FETCHING
             task.addOnSuccessListener(onFetchCompleteHandler)
             task.addOnFailureListener(onFailureListener)
         }
->>>>>>> b73a0e43
     }
 
     override suspend fun updateWithAuthState(appAuthState: AppAuthState?) {
