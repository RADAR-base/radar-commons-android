--- conflicted
+++ resolved
@@ -10,11 +10,7 @@
     var lastFetch: Long
     val cache: Map<String, String>
 
-<<<<<<< HEAD
-    suspend fun doFetch(maxCacheAge: Long)
-=======
-    fun doFetch(maxCacheAgeMillis: Long)
->>>>>>> b73a0e43
+    suspend fun doFetch(maxCacheAgeMillis: Long)
 
     suspend fun fetch(maxCacheAge: Long) {
         if (lastFetch + maxCacheAge < System.currentTimeMillis()) {
