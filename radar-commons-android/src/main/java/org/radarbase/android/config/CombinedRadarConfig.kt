--- conflicted
+++ resolved
@@ -1,11 +1,8 @@
 package org.radarbase.android.config
 
 import android.content.Context
-<<<<<<< HEAD
-=======
 import androidx.lifecycle.MutableLiveData
 import com.google.firebase.analytics.FirebaseAnalytics
->>>>>>> b73a0e43
 import com.google.firebase.crashlytics.FirebaseCrashlytics
 import kotlinx.coroutines.CoroutineName
 import kotlinx.coroutines.CoroutineScope
@@ -157,15 +154,11 @@
 
     override fun toString(): String = latestConfig.toString()
 
-<<<<<<< HEAD
     override suspend fun updateWithAuthState(context: Context, appAuthState: AppAuthState?) {
-=======
-    override fun updateWithAuthState(context: Context, appAuthState: AppAuthState?) {
         val enableAnalytics = appAuthState?.isPrivacyPolicyAccepted == true
         logger.debug("Setting Firebase Analytics enabled: {}", enableAnalytics)
         FirebaseAnalytics.getInstance(context).setAnalyticsCollectionEnabled(enableAnalytics)
 
->>>>>>> b73a0e43
         appAuthState ?: return
 
         val baseUrl = appAuthState.baseUrl
