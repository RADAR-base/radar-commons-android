--- conflicted
+++ resolved
@@ -99,20 +99,10 @@
         }
     }
 
-<<<<<<< HEAD
-    fun restartRecording(acceptableIds: Set<String>) {
-        try {
-            serviceBinder?.restartRecording(acceptableIds)
-        } catch (ex: IllegalStateException) {
-            logger.error("Cannot restart service {}: {}", this, ex.message)
-        }
-=======
     fun restartRecording(acceptableIds: Set<String>) = try {
         serviceBinder?.restartRecording(acceptableIds)
-        sourceStatus = serviceBinder?.sourceState?.status
     } catch (ex: IllegalStateException) {
         logger.error("Cannot restart service {}: {}", this, ex.message)
->>>>>>> e4b71259
     }
 
     fun stopRecording() {
@@ -149,13 +139,8 @@
         )
 
         return idOptions.isNotEmpty() && values
-<<<<<<< HEAD
             .map(Strings::containsIgnoreCasePattern)
             .any { pattern -> idOptions.any { pattern.matcher(it).find() } }
-=======
-                .map(Strings::containsIgnoreCasePattern)
-                .any { pattern -> idOptions.any { pattern.matcher(it).find() } }
->>>>>>> e4b71259
     }
 
     fun needsBluetooth(): Boolean {
