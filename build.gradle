--- conflicted
+++ resolved
@@ -119,106 +119,14 @@
     }
     api 'org.radarcns:radar-schemas-commons:0.3.2'
 
-<<<<<<< HEAD
-    implementation 'com.google.firebase:firebase-config:11.8.0'
-    implementation('com.crashlytics.sdk.android:crashlytics:2.9.0@aar') {
-        transitive = true
-    }
-    implementation 'sk.baka.slf4j:slf4j-handroid:1.7.26'
-=======
     implementation 'com.google.firebase:firebase-config:15.0.0'
     implementation 'com.crashlytics.sdk.android:crashlytics:2.9.1'
     implementation 'sk.baka.slf4j:slf4j-handroid:1.7.26'
-
-    testImplementation 'junit:junit:4.12'
-    testImplementation 'org.robolectric:robolectric:3.4.2'
-    testImplementation 'com.squareup.okhttp3:mockwebserver:3.9.1'
-
-    unmock 'org.robolectric:android-all:5.0.0_r2-robolectric-1'
-}
-
-unMock {
-    keep "android.widget.BaseAdapter"
-    keep "android.widget.ArrayAdapter"
-    keep "android.os.Bundle"
-    keep "android.os.Parcelable"
-    keepStartingWith "android.database.MatrixCursor"
-    keep "android.database.AbstractCursor"
-    keep "android.database.CrossProcessCursor"
-    keepStartingWith "android.text.TextUtils"
-    keepStartingWith "android.util."
-    keepStartingWith "android.text."
-    keep "android.app.Application"
-    keep "android.content.Context"
-    keep "android.app.ContextImpl"
-    keep "android.os.UserHandle"
-    keep "android.R"
-    keepStartingWith "android.os.Build"
-    keepStartingWith "android.content.ComponentCallbacks"
-    keep "android.content.ContextWrapper"
-    keepStartingWith "android.content.ContentValues"
-    keepStartingWith "android.content.ComponentName"
-    keepStartingWith "android.content.ContentUris"
-    keepStartingWith "android.content.ContentProviderOperation"
-    keepStartingWith "android.content.ContentProviderResult"
-    keepStartingWith "android.content.UriMatcher"
-    keepStartingWith "android.content.Intent"
-    keep "android.location.Location"
-    keepStartingWith "android.content.res.Configuration"
-    keepStartingWith "org."
-    keepStartingWith "libcore."
-    keepStartingWith "com.android.internal.R"
-    keepStartingWith "com.android.internal.util."
-    keep "android.net.Uri"
-    keepStartingWith "org.json."
-    keep 'android.os.SystemClock'
-    keep 'android.os.RemoteException'
-
-    keepAndRename "java.nio.charset.Charsets" to "xjava.nio.charset.Charsets"
-}
-
-ext.sharedManifest = manifest {
-    attributes("Implementation-Title": moduleName,
-            "Implementation-Version": version)
-}
-
-task sourcesJar(type: Jar) {
-    classifier = 'sources'
-    from android.sourceSets.main.java.srcDirs
-    manifest.from sharedManifest
-}
-
-
-task javadoc(type: Javadoc) {
-    source = android.sourceSets.main.java.srcDirs
-    // this is new
-    android.libraryVariants.all { variant ->
-        if (variant.name == 'release') {
-            owner.classpath += variant.javaCompiler.classpath
-        }
-    }
-    // end of new
-    classpath += project.files(android.getBootClasspath().join(File.pathSeparator))
-    exclude '**/BuildConfig.java'
-    exclude '**/R.java'
-}
-
-task javadocJar(type: Jar, dependsOn: javadoc) {
-    classifier = 'javadoc'
-    from javadoc.destinationDir
-    manifest.from sharedManifest
->>>>>>> 38894c30
 }
 
 task wrapper(type: Wrapper) {
     gradleVersion '4.4'
 }
 
-<<<<<<< HEAD
 apply from: 'gradle/test.gradle'
-apply from: 'gradle/publishing.gradle'
-=======
-task wrapper(type: Wrapper) {
-    gradleVersion = '4.4'
-}
->>>>>>> 38894c30
+apply from: 'gradle/publishing.gradle'