--- conflicted
+++ resolved
@@ -45,15 +45,10 @@
     version = "$project_version"
     group = 'org.radarbase'
 
-<<<<<<< HEAD
-    ext.versionCode = 52
+    ext.versionCode = 54
     configurations.all {
         exclude group: 'org.apache.avro', module: 'avro'
     }
-
-=======
-    ext.versionCode = 54
->>>>>>> 24c6d932
 }
 
 subprojects {
