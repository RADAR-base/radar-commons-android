--- conflicted
+++ resolved
@@ -14,11 +14,6 @@
  * limitations under the License.
  */
 buildscript {
-<<<<<<< HEAD
-    ext.kotlin_version = '1.7.22'
-    ext.dokka_version = '1.7.20'
-=======
->>>>>>> b73a0e43
     repositories {
         google()
         mavenCentral()
@@ -26,11 +21,7 @@
     }
 
     dependencies {
-<<<<<<< HEAD
-        classpath 'com.android.tools.build:gradle:7.3.1'
-=======
         classpath "com.android.tools.build:gradle:$gradle_android_version"
->>>>>>> b73a0e43
         classpath "org.jetbrains.kotlin:kotlin-gradle-plugin:$kotlin_version"
         classpath "com.github.bjoernq:unmockplugin:$unmock_plugin_version"
         classpath "org.jetbrains.dokka:dokka-android-gradle-plugin:$dokka_android_gradle_plugin_version"
@@ -54,15 +45,11 @@
     version = "$project_version"
     group = 'org.radarbase'
 
-<<<<<<< HEAD
-    ext.versionCode = 50
-
+    ext.versionCode = 52
     configurations.all {
         exclude group: 'org.apache.avro', module: 'avro'
     }
-=======
-    ext.versionCode = 52
->>>>>>> b73a0e43
+
 }
 
 subprojects {
@@ -140,9 +127,5 @@
 }
 
 wrapper {
-<<<<<<< HEAD
-    gradleVersion '7.6'
-=======
     gradleVersion "$gradle_version"
->>>>>>> b73a0e43
 }