/*
 * Copyright 2017 The Hyve
 *
 * Licensed under the Apache License, Version 2.0 (the "License");
 * you may not use this file except in compliance with the License.
 * You may obtain a copy of the License at
 *
 * http://www.apache.org/licenses/LICENSE-2.0
 *
 * Unless required by applicable law or agreed to in writing, software
 * distributed under the License is distributed on an "AS IS" BASIS,
 * WITHOUT WARRANTIES OR CONDITIONS OF ANY KIND, either express or implied.
 * See the License for the specific language governing permissions and
 * limitations under the License.
 */
buildscript {
    ext.kotlin_version = '1.8.21'
    ext.dokka_version = '1.8.10'
    repositories {
        google()
        mavenCentral()
    }
    dependencies {
<<<<<<< HEAD
        classpath 'com.android.tools.build:gradle:7.4.2'
=======
        classpath 'com.android.tools.build:gradle:8.0.0'
>>>>>>> 71fe7e05
        classpath "org.jetbrains.kotlin:kotlin-gradle-plugin:$kotlin_version"
        classpath 'com.github.bjoernq:unmockplugin:0.7.9'
        classpath "org.jetbrains.dokka:dokka-android-gradle-plugin:0.9.18"
        classpath("org.jetbrains.dokka:dokka-gradle-plugin:$dokka_version")
    }
}

plugins {
    id("io.github.gradle-nexus.publish-plugin") version "1.3.0"
    id("com.github.ben-manes.versions") version "0.46.0"
}

allprojects {
    ext.githubRepoName = 'RADAR-base/radar-commons-android'

    ext.githubUrl = 'https://github.com/' + githubRepoName + '.git'
    ext.issueUrl = 'https://github.com/' + githubRepoName + '/issues'
    ext.website = 'http://radar-base.org'

    version = "1.2.3-SNAPSHOT"
    group = 'org.radarbase'

    ext.versionCode = 50
}

subprojects {
    if (it.name == 'radar-android-avro') {
        return
    }
    apply plugin: 'com.android.library'
    apply plugin: 'kotlin-android'
    apply plugin: 'idea'

//---------------------------------------------------------------------------//
// Sources and classpath configurations                                      //
//---------------------------------------------------------------------------//

    repositories {
        google()
        mavenCentral()
//        maven { url = "https://oss.sonatype.org/content/repositories/snapshots" }
    }

    dependencies {
        api "org.jetbrains.kotlin:kotlin-stdlib-jdk8:$kotlin_version"
    }

    idea {
        module {
            downloadSources = true
        }
    }

    tasks.matching { it instanceof Test }.all {
        testLogging {
            showExceptions = true
            showStandardStreams = true
            showCauses = true
            showStackTraces = true
            exceptionFormat 'full'
        }
    }
    tasks.withType(JavaCompile) {
        options.compilerArgs << "-Xlint:unchecked" << "-Xlint:deprecation"
    }

    tasks.withType(org.jetbrains.kotlin.gradle.tasks.KotlinCompile).all {
        kotlinOptions {
            jvmTarget = '11'
            apiVersion = '1.8'
            languageVersion = '1.8'
        }
    }
}

def isNonStable = { String version ->
    def stableKeyword = ["RELEASE", "FINAL", "GA"].any { version.toUpperCase().contains(it) }
    def regex = /^[0-9,.v-]+(-r)?$/
    return !stableKeyword && !(version ==~ regex)
}

tasks.named("dependencyUpdates").configure {
    rejectVersionIf {
        isNonStable(it.candidate.version)
    }
}

nexusPublishing {
    repositories {
        sonatype {
            username = project.hasProperty("ossrh.user") ? project.property("ossrh.user") : System.getenv("OSSRH_USER")
            password = project.hasProperty("ossrh.password") ? project.property("ossrh.password") : System.getenv("OSSRH_PASSWORD")
        }
    }
}

wrapper {
    gradleVersion '8.1.1'
}<|MERGE_RESOLUTION|>--- conflicted
+++ resolved
@@ -21,11 +21,7 @@
         mavenCentral()
     }
     dependencies {
-<<<<<<< HEAD
-        classpath 'com.android.tools.build:gradle:7.4.2'
-=======
         classpath 'com.android.tools.build:gradle:8.0.0'
->>>>>>> 71fe7e05
         classpath "org.jetbrains.kotlin:kotlin-gradle-plugin:$kotlin_version"
         classpath 'com.github.bjoernq:unmockplugin:0.7.9'
         classpath "org.jetbrains.dokka:dokka-android-gradle-plugin:0.9.18"
