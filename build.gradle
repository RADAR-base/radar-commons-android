--- conflicted
+++ resolved
@@ -40,13 +40,8 @@
 // Configuration                                                             //
 //---------------------------------------------------------------------------//
 
-<<<<<<< HEAD
     version = '0.5.1'
     ext.versionCode = 12
-=======
-    version = '0.5.2-SNAPSHOT'
-    ext.versionCode = 13
->>>>>>> 79e24873
     group = 'org.radarcns'
     ext.githubRepoName = 'RADAR-CNS/RADAR-Commons-Android'
 
@@ -58,8 +53,11 @@
 // Sources and classpath configurations                                      //
 //---------------------------------------------------------------------------//
 
-    configurations.compile {
-        resolutionStrategy.cacheChangingModulesFor 0, 'SECONDS'
+    configurations {
+        compile {
+            resolutionStrategy.cacheChangingModulesFor 0, 'SECONDS'
+        }
+        javadocDeps
     }
 
     repositories {
@@ -80,6 +78,8 @@
             exclude group: 'org.json', module: 'json'
         }
         api 'org.radarcns:radar-schemas-commons:0.2.3'
+
+        javadocDeps 'com.android.support:support-annotations:27.0.2'
 
         implementation 'com.google.firebase:firebase-config:11.6.2'
         implementation('com.crashlytics.sdk.android:crashlytics:2.7.1@aar') {
@@ -234,10 +234,19 @@
     manifest.from sharedManifest
 }
 
+
 task javadoc(type: Javadoc) {
     source = android.sourceSets.main.java.srcDirs
-    classpath += configurations.compile
+    // this is new
+    android.libraryVariants.all { variant ->
+        if (variant.name == 'release') {
+            owner.classpath += variant.javaCompiler.classpath
+        }
+    }
+    // end of new
     classpath += project.files(android.getBootClasspath().join(File.pathSeparator))
+    exclude '**/BuildConfig.java'
+    exclude '**/R.java'
 }
 
 task javadocJar(type: Jar, dependsOn: javadoc) {
