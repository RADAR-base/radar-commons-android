/*
 * Copyright 2017 The Hyve
 *
 * Licensed under the Apache License, Version 2.0 (the "License");
 * you may not use this file except in compliance with the License.
 * You may obtain a copy of the License at
 *
 * http://www.apache.org/licenses/LICENSE-2.0
 *
 * Unless required by applicable law or agreed to in writing, software
 * distributed under the License is distributed on an "AS IS" BASIS,
 * WITHOUT WARRANTIES OR CONDITIONS OF ANY KIND, either express or implied.
 * See the License for the specific language governing permissions and
 * limitations under the License.
 */
buildscript {
    ext.kotlin_version = '1.4.10'
    repositories {
        google()
        jcenter()
        mavenCentral()
    }
    dependencies {
        classpath 'com.android.tools.build:gradle:4.1.1'
        classpath "org.jetbrains.kotlin:kotlin-gradle-plugin:$kotlin_version"
        classpath 'com.jfrog.bintray.gradle:gradle-bintray-plugin:1.8.5'
        classpath 'de.mobilej.unmock:UnMockPlugin:0.7.6'
        classpath 'com.github.dcendents:android-maven-gradle-plugin:2.1'
        classpath 'digital.wup:android-maven-publish:3.6.3'
        classpath "org.jetbrains.dokka:dokka-android-gradle-plugin:0.9.18"
    }
}

allprojects {
    ext.githubRepoName = 'RADAR-base/radar-commons-android'

    ext.githubUrl = 'https://github.com/' + githubRepoName + '.git'
    ext.issueUrl = 'https://github.com/' + githubRepoName + '/issues'
    ext.website = 'http://radar-base.org'

<<<<<<< HEAD
    version = '1.0.4'
=======
    version = '1.0.3'
>>>>>>> e6707850
    group = 'org.radarbase'

    ext.versionCode = 38
}

subprojects {
    if (it.name == 'radar-android-avro') {
        return
    }
    apply plugin: 'com.android.library'
    apply plugin: 'kotlin-android'
    apply plugin: 'idea'

//---------------------------------------------------------------------------//
// Sources and classpath configurations                                      //
//---------------------------------------------------------------------------//

    repositories {
        google()
        jcenter()
        mavenCentral()
        maven { url 'https://repo.thehyve.nl/content/repositories/snapshots' }
    }

    dependencies {
        api "org.jetbrains.kotlin:kotlin-stdlib-jdk8:$kotlin_version"
    }

    idea {
        module {
            downloadSources = true
        }
    }

    tasks.matching { it instanceof Test }.all {
        testLogging {
            showExceptions = true
            showStandardStreams = true
            showCauses = true
            showStackTraces = true
            exceptionFormat 'full'
        }
    }
    tasks.withType(JavaCompile) {
        options.compilerArgs << "-Xlint:unchecked" << "-Xlint:deprecation"
    }

    tasks.withType(org.jetbrains.kotlin.gradle.tasks.KotlinCompile).all {
        kotlinOptions {
            jvmTarget = '1.8'
            apiVersion = '1.4'
            languageVersion = '1.4'
        }
    }
}

wrapper {
    gradleVersion '6.7.1'
}<|MERGE_RESOLUTION|>--- conflicted
+++ resolved
@@ -38,14 +38,10 @@
     ext.issueUrl = 'https://github.com/' + githubRepoName + '/issues'
     ext.website = 'http://radar-base.org'
 
-<<<<<<< HEAD
     version = '1.0.4'
-=======
-    version = '1.0.3'
->>>>>>> e6707850
     group = 'org.radarbase'
 
-    ext.versionCode = 38
+    ext.versionCode = 39
 }
 
 subprojects {
