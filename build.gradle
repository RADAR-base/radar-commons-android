--- conflicted
+++ resolved
@@ -55,19 +55,15 @@
 //---------------------------------------------------------------------------//
 // Configuration                                                             //
 //---------------------------------------------------------------------------//
-<<<<<<< HEAD
 
     version = '1.0.0-alpha3'
-    ext.versionCode = 31
+    ext.versionCode = 32
     group = 'org.radarbase'
     ext.githubRepoName = 'RADAR-base/radar-commons-android'
 
     ext.githubUrl = 'https://github.com/' + githubRepoName + '.git'
     ext.issueUrl = 'https://github.com/' + githubRepoName + '/issues'
     ext.website = 'http://radar-base.org'
-=======
-    ext.versionCode = 31
->>>>>>> 3f5b4be3
 
 //---------------------------------------------------------------------------//
 // Sources and classpath configurations                                      //
