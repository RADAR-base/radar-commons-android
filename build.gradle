--- conflicted
+++ resolved
@@ -21,7 +21,7 @@
         mavenCentral()
     }
     dependencies {
-        classpath 'com.android.tools.build:gradle:8.0.0'
+        classpath 'com.android.tools.build:gradle:8.0.1'
         classpath "org.jetbrains.kotlin:kotlin-gradle-plugin:$kotlin_version"
         classpath 'com.github.bjoernq:unmockplugin:0.7.9'
         classpath "org.jetbrains.dokka:dokka-android-gradle-plugin:0.9.18"
@@ -41,11 +41,7 @@
     ext.issueUrl = 'https://github.com/' + githubRepoName + '/issues'
     ext.website = 'http://radar-base.org'
 
-<<<<<<< HEAD
     version = "1.2.3"
-=======
-    version = "1.2.2"
->>>>>>> 2c557be3
     group = 'org.radarbase'
 
     ext.versionCode = 51
