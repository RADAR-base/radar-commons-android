--- conflicted
+++ resolved
@@ -76,27 +76,15 @@
     compile 'com.squareup.okhttp3:okhttp:3.6.0'
     compile 'org.apache.avro:avro:1.8.1'
     compile 'org.xerial.snappy:snappy-java:1.1.2.6'
-<<<<<<< HEAD
-    compile 'com.google.firebase:firebase-config:10.2.6'
-    compile 'net.openid:appauth:0.6.1'
-    compile ('org.radarcns:radar-commons:0.4.1-SNAPSHOT') {
-        changing = true
-=======
     compile 'com.google.firebase:firebase-config:11.0.4'
     compile 'net.openid:appauth:0.6.1'
     compile 'io.jsonwebtoken:jjwt:0.7.0'
     compile ('org.radarcns:radar-commons:0.4.2') {
->>>>>>> c061ae5a
         exclude group: 'io.confluent', module: 'kafka-avro-serializer'
         exclude group: 'org.apache.kafka', module: 'kafka-clients'
         exclude group: 'com.fasterxml.jackson.dataformat', module: 'jackson-dataformat-yaml'
     }
-<<<<<<< HEAD
-    compile 'org.radarcns:radar-schemas-commons:0.1'
-    compile 'io.jsonwebtoken:jjwt:0.7.0'
-=======
     compile 'org.radarcns:radar-schemas-commons:0.2-alpha.1'
->>>>>>> c061ae5a
 
     testCompile 'junit:junit:4.12'
     testCompile 'org.slf4j:slf4j-simple:1.7.21'
